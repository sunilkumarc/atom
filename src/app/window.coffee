fs = require 'fs-utils'
$ = require 'jquery'
<<<<<<< HEAD
ChildProcess = require 'child_process'
=======
ChildProcess = require 'child-process'
{less} = require 'less'
>>>>>>> 9c6978e9
require 'jquery-extensions'
require 'underscore-extensions'
require 'space-pen-extensions'

deserializers = {}
deferredDeserializers = {}

# This method is called in any window needing a general environment, including specs
window.setUpEnvironment = ->
  Config = require 'config'
  Syntax = require 'syntax'
  Pasteboard = require 'pasteboard'
  Keymap = require 'keymap'

  window.rootViewParentSelector = 'body'
  window.platform = $native.getPlatform()
  window.config = new Config
  window.syntax = new Syntax
  window.pasteboard = new Pasteboard
  window.keymap = new Keymap()
  $(document).on 'keydown', keymap.handleKeyEvent
  keymap.bindDefaultKeys()

  requireStylesheet 'reset.less'
  requireStylesheet 'atom.less'
  requireStylesheet 'tabs.less'
  requireStylesheet 'tree-view.less'
  requireStylesheet 'status-bar.less'
  requireStylesheet 'command-panel.less'
  requireStylesheet 'fuzzy-finder.less'
  requireStylesheet 'overlay.less'
  requireStylesheet 'popover-list.less'
  requireStylesheet 'notification.less'
  requireStylesheet 'markdown.less'

  if nativeStylesheetPath = require.resolve("#{platform}.css")
    requireStylesheet(nativeStylesheetPath)

# This method is only called when opening a real application window
window.startup = ->
  if fs.isDirectory('/opt/boxen')
    installAtomCommand('/opt/boxen/bin/atom')
  else if fs.isDirectory('/opt/github')
    installAtomCommand('/opt/github/bin/atom')
  else if fs.isDirectory('/usr/local')
    installAtomCommand('/usr/local/bin/atom')
  else
    console.warn "Failed to install `atom` binary"

  handleWindowEvents()
  config.load()
  atom.loadTextPackage()
  keymap.loadBundledKeymaps()
  atom.loadThemes()
  atom.loadPackages()
  buildProjectAndRootView()
  atom.activatePackages()
  keymap.loadUserKeymaps()
  atom.requireUserInitScript()
  $(window).on 'beforeunload', -> shutdown(); false
  $(window).focus()

window.shutdown = ->
  return if not project and not rootView
  atom.setWindowState('pathToOpen', project.getPath())
  atom.setRootViewStateForPath project.getPath(),
    project: project.serialize()
    rootView: rootView.serialize()
  rootView.deactivate()
  project.destroy()
  git?.destroy()
  $(window).off('focus blur before')
  window.rootView = null
  window.project = null
  window.git = null

window.installAtomCommand = (commandPath) ->
  return if fs.exists(commandPath)

  bundledCommandPath = fs.resolve(window.resourcePath, 'atom.sh')
  if bundledCommandPath?
    fs.write(commandPath, fs.read(bundledCommandPath))
    ChildProcess.exec("chmod u+x '#{commandPath}'")

window.handleWindowEvents = ->
  $(window).command 'window:toggle-full-screen', => atom.toggleFullScreen()
  $(window).on 'focus', -> $("body").removeClass('is-blurred')
  $(window).on 'blur',  -> $("body").addClass('is-blurred')
  $(window).command 'window:close', => confirmClose()

window.buildProjectAndRootView = ->
  RootView = require 'root-view'
  Project = require 'project'
  Git = require 'git'

  pathToOpen = atom.getPathToOpen()
  windowState = atom.getRootViewStateForPath(pathToOpen) ? {}
  window.project = deserialize(windowState.project) ? new Project(pathToOpen)
  window.rootView = deserialize(windowState.rootView) ? new RootView

  if !windowState.rootView and (!pathToOpen or fs.isFile(pathToOpen))
    rootView.open(pathToOpen)

  $(rootViewParentSelector).append(rootView)

  window.git = Git.open(project.getPath())
  project.on 'path-changed', ->
    window.git?.destroy()
    window.git = Git.open(project.getPath())

window.stylesheetElementForId = (id) ->
  $("head style[id='#{id}']")

window.requireStylesheet = (path) ->
  if fullPath = require.resolve(path)
    content = window.loadStylesheet(fullPath)
    window.applyStylesheet(fullPath, content)
  else
    console.log "bad", path
    throw new Error("Could not find a file at path '#{path}'")

window.loadStylesheet = (path) ->
  content = fs.read(path)
  if fs.extension(path) == '.less'
    (new less.Parser).parse content, (e, tree) ->
      throw new Error(e.message, file, e.line) if e
      content = tree.toCSS()

  content

window.removeStylesheet = (path) ->
  unless fullPath = require.resolve(path)
    throw new Error("Could not find a file at path '#{path}'")
  window.stylesheetElementForId(fullPath).remove()

window.applyStylesheet = (id, text, ttype = 'bundled') ->
  unless window.stylesheetElementForId(id).length
    if $("head style.#{ttype}").length
      $("head style.#{ttype}:last").after "<style class='#{ttype}' id='#{id}'>#{text}</style>"
    else
      $("head").append "<style class='#{ttype}' id='#{id}'>#{text}</style>"

window.reload = ->
  if rootView?.getModifiedBuffers().length > 0
    atom.confirm(
      "There are unsaved buffers, reload anyway?",
      "You will lose all unsaved changes if you reload",
      "Reload", (-> $native.reload()),
      "Cancel"
    )
  else
    $native.reload()

window.onerror = ->
  atom.showDevTools()

window.registerDeserializers = (args...) ->
  registerDeserializer(arg) for arg in args

window.registerDeserializer = (klass) ->
  deserializers[klass.name] = klass

window.registerDeferredDeserializer = (name, fn) ->
  deferredDeserializers[name] = fn

window.unregisterDeserializer = (klass) ->
  delete deserializers[klass.name]

window.deserialize = (state) ->
  if deserializer = getDeserializer(state)
    return if deserializer.version? and deserializer.version isnt state.version
    deserializer.deserialize(state)

window.getDeserializer = (state) ->
  name = state?.deserializer
  if deferredDeserializers[name]
    deferredDeserializers[name]()
    delete deferredDeserializers[name]
  deserializers[name]

window.measure = (description, fn) ->
  start = new Date().getTime()
  value = fn()
  result = new Date().getTime() - start
  console.log description, result
  value

<<<<<<< HEAD
window.profile = (description, fn) ->
  measure description, ->
    console.profile(description)
    value = fn()
    console.profileEnd(description)
    value
=======

confirmClose = ->
  rootView.confirmClose().done -> window.close()
>>>>>>> 9c6978e9
<|MERGE_RESOLUTION|>--- conflicted
+++ resolved
@@ -1,11 +1,7 @@
 fs = require 'fs-utils'
 $ = require 'jquery'
-<<<<<<< HEAD
-ChildProcess = require 'child_process'
-=======
-ChildProcess = require 'child-process'
 {less} = require 'less'
->>>>>>> 9c6978e9
+{spawn} = require 'child_process'
 require 'jquery-extensions'
 require 'underscore-extensions'
 require 'space-pen-extensions'
@@ -88,7 +84,7 @@
   bundledCommandPath = fs.resolve(window.resourcePath, 'atom.sh')
   if bundledCommandPath?
     fs.write(commandPath, fs.read(bundledCommandPath))
-    ChildProcess.exec("chmod u+x '#{commandPath}'")
+    spawn("chmod u+x '#{commandPath}'")
 
 window.handleWindowEvents = ->
   $(window).command 'window:toggle-full-screen', => atom.toggleFullScreen()
@@ -193,15 +189,12 @@
   console.log description, result
   value
 
-<<<<<<< HEAD
 window.profile = (description, fn) ->
   measure description, ->
     console.profile(description)
     value = fn()
     console.profileEnd(description)
     value
-=======
 
 confirmClose = ->
-  rootView.confirmClose().done -> window.close()
->>>>>>> 9c6978e9
+  rootView.confirmClose().done -> window.close()