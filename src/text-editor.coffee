_ = require 'underscore-plus'
path = require 'path'
Grim = require 'grim'
{CompositeDisposable, Emitter} = require 'event-kit'
{Point, Range} = TextBuffer = require 'text-buffer'
LanguageMode = require './language-mode'
DecorationManager = require './decoration-manager'
TokenizedBuffer = require './tokenized-buffer'
Cursor = require './cursor'
Model = require './model'
Selection = require './selection'
TextMateScopeSelector = require('first-mate').ScopeSelector
GutterContainer = require './gutter-container'
TextEditorElement = require './text-editor-element'
{isDoubleWidthCharacter, isHalfWidthCharacter, isKoreanCharacter, isWrapBoundary} = require './text-utils'

ZERO_WIDTH_NBSP = '\ufeff'

# Essential: This class represents all essential editing state for a single
# {TextBuffer}, including cursor and selection positions, folds, and soft wraps.
# If you're manipulating the state of an editor, use this class. If you're
# interested in the visual appearance of editors, use {TextEditorElement}
# instead.
#
# A single {TextBuffer} can belong to multiple editors. For example, if the
# same file is open in two different panes, Atom creates a separate editor for
# each pane. If the buffer is manipulated the changes are reflected in both
# editors, but each maintains its own cursor position, folded lines, etc.
#
# ## Accessing TextEditor Instances
#
# The easiest way to get hold of `TextEditor` objects is by registering a callback
# with `::observeTextEditors` on the `atom.workspace` global. Your callback will
# then be called with all current editor instances and also when any editor is
# created in the future.
#
# ```coffee
# atom.workspace.observeTextEditors (editor) ->
#   editor.insertText('Hello World')
# ```
#
# ## Buffer vs. Screen Coordinates
#
# Because editors support folds and soft-wrapping, the lines on screen don't
# always match the lines in the buffer. For example, a long line that soft wraps
# twice renders as three lines on screen, but only represents one line in the
# buffer. Similarly, if rows 5-10 are folded, then row 6 on screen corresponds
# to row 11 in the buffer.
#
# Your choice of coordinates systems will depend on what you're trying to
# achieve. For example, if you're writing a command that jumps the cursor up or
# down by 10 lines, you'll want to use screen coordinates because the user
# probably wants to skip lines *on screen*. However, if you're writing a package
# that jumps between method definitions, you'll want to work in buffer
# coordinates.
#
# **When in doubt, just default to buffer coordinates**, then experiment with
# soft wraps and folds to ensure your code interacts with them correctly.
module.exports =
class TextEditor extends Model
  serializationVersion: 1

  buffer: null
  languageMode: null
  cursors: null
  selections: null
  suppressSelectionMerging: false
  selectionFlashDuration: 500
  gutterContainer: null
  editorElement: null
  verticalScrollMargin: 2
  horizontalScrollMargin: 6
  softWrapped: null
  editorWidthInChars: null
  lineHeightInPixels: null
  defaultCharWidth: null
  height: null
  width: null

  Object.defineProperty @prototype, "element",
    get: -> @getElement()

  Object.defineProperty(@prototype, 'displayBuffer', get: ->
    Grim.deprecate("""
      `TextEditor.prototype.displayBuffer` has always been private, but now
      it is gone. Reading the `displayBuffer` property now returns a reference
      to the containing `TextEditor`, which now provides *some* of the API of
      the defunct `DisplayBuffer` class.
    """)
    this
  )

  @deserialize: (state, atomEnvironment) ->
    # TODO: Return null on version mismatch when 1.8.0 has been out for a while
    if state.version isnt @prototype.serializationVersion and state.displayBuffer?
      state.tokenizedBuffer = state.displayBuffer.tokenizedBuffer

    try
      state.tokenizedBuffer = TokenizedBuffer.deserialize(state.tokenizedBuffer, atomEnvironment)
    catch error
      if error.syscall is 'read'
        return # Error reading the file, don't deserialize an editor for it
      else
        throw error

    state.buffer = state.tokenizedBuffer.buffer
    state.displayLayer = state.buffer.getDisplayLayer(state.displayLayerId) ? state.buffer.addDisplayLayer()
    state.selectionsMarkerLayer = state.displayLayer.getMarkerLayer(state.selectionsMarkerLayerId)
    state.config = atomEnvironment.config
    state.clipboard = atomEnvironment.clipboard
    state.grammarRegistry = atomEnvironment.grammars
    state.assert = atomEnvironment.assert.bind(atomEnvironment)
    editor = new this(state)
    if state.registered
      disposable = atomEnvironment.textEditors.add(editor)
      editor.onDidDestroy -> disposable.dispose()
    editor

  constructor: (params={}) ->
    super

    {
<<<<<<< HEAD
      @softTabs, @firstVisibleScreenRow, @firstVisibleScreenColumn, initialLine, initialColumn, @tabLength,
      @softWrapped, @decorationManager, @selectionsMarkerLayer, @buffer, suppressCursorCreation,
      @mini, @placeholderText, lineNumberGutterVisible, @largeFileMode, @config,
      @packageManager, @clipboard, @viewRegistry, @grammarRegistry,
      @project, @assert, @applicationDelegate, grammar, @showInvisibles, @autoHeight, @scrollPastEnd,
      @editorWidthInChars, @tokenizedBuffer, @ignoreInvisibles, @displayLayer
=======
      @softTabs, @firstVisibleScreenRow, @firstVisibleScreenColumn, initialLine, initialColumn, tabLength,
      softWrapped, @displayBuffer, @selectionsMarkerLayer, buffer, suppressCursorCreation,
      @mini, @placeholderText, lineNumberGutterVisible, largeFileMode, @config, @clipboard, @grammarRegistry,
      @assert, grammar, showInvisibles, @autoHeight, @scrollPastEnd
>>>>>>> 3b204d40
    } = params

    throw new Error("Must pass a config parameter when constructing TextEditors") unless @config?
    throw new Error("Must pass a clipboard parameter when constructing TextEditors") unless @clipboard?
    throw new Error("Must pass a grammarRegistry parameter when constructing TextEditors") unless @grammarRegistry?
    throw new Error("Must pass an assert parameter when constructing TextEditors") unless @assert?

    @firstVisibleScreenRow ?= 0
    @firstVisibleScreenColumn ?= 0
    @emitter = new Emitter
    @disposables = new CompositeDisposable
    @cursors = []
    @cursorsByMarkerId = new Map
    @selections = []
    @autoHeight ?= true
    @scrollPastEnd ?= true
    @hasTerminatedPendingState = false

    @showInvisibles ?= true

<<<<<<< HEAD
    @buffer ?= new TextBuffer
    @tokenizedBuffer ?= new TokenizedBuffer({
      @tabLength, @buffer, @largeFileMode, @config,
      @grammarRegistry, @packageManager, @assert
=======
    buffer ?= new TextBuffer
    @displayBuffer ?= new DisplayBuffer({
      buffer, tabLength, softWrapped, ignoreInvisibles: @mini or not showInvisibles, largeFileMode,
      @config, @assert, @grammarRegistry
>>>>>>> 3b204d40
    })
    @displayLayer ?= @buffer.addDisplayLayer()
    @displayLayer.setTextDecorationLayer(@tokenizedBuffer)
    @defaultMarkerLayer = @displayLayer.addMarkerLayer()
    @selectionsMarkerLayer ?= @addMarkerLayer(maintainHistory: true, persistent: true)

    @decorationManager = new DecorationManager(@displayLayer, @defaultMarkerLayer)

    @decorateMarkerLayer(@displayLayer.foldsMarkerLayer, {type: 'line-number', class: 'folded'})

    @disposables.add @tokenizedBuffer.observeGrammar @subscribeToScopedConfigSettings

    for marker in @selectionsMarkerLayer.getMarkers()
      @addSelection(marker)

    @subscribeToTabTypeConfig()
    @subscribeToBuffer()
    @subscribeToDisplayLayer()

    if @cursors.length is 0 and not suppressCursorCreation
      initialLine = Math.max(parseInt(initialLine) or 0, 0)
      initialColumn = Math.max(parseInt(initialColumn) or 0, 0)
      @addCursorAtBufferPosition([initialLine, initialColumn])

    @languageMode = new LanguageMode(this, @config)

    @setEncoding(@config.get('core.fileEncoding', scope: @getRootScopeDescriptor()))

    @gutterContainer = new GutterContainer(this)
    @lineNumberGutter = @gutterContainer.addGutter
      name: 'line-number'
      priority: 0
      visible: lineNumberGutterVisible

    if grammar?
      @setGrammar(grammar)

  serialize: ->
    tokenizedBufferState = @tokenizedBuffer.serialize()

    deserializer: 'TextEditor'
    version: @serializationVersion
    id: @id
    softTabs: @softTabs
    firstVisibleScreenRow: @getFirstVisibleScreenRow()
    firstVisibleScreenColumn: @getFirstVisibleScreenColumn()
    selectionsMarkerLayerId: @selectionsMarkerLayer.id
    softWrapped: @isSoftWrapped()
    editorWidthInChars: @editorWidthInChars
    # TODO: Remove this forward-compatible fallback once 1.8 reaches stable.
    displayBuffer: {tokenizedBuffer: tokenizedBufferState}
    tokenizedBuffer: tokenizedBufferState
    largeFileMode: @largeFileMode
    displayLayerId: @displayLayer.id
    registered: atom.textEditors.editors.has this

  subscribeToBuffer: ->
    @buffer.retain()
    @disposables.add @buffer.onDidChangePath =>
      @emitter.emit 'did-change-title', @getTitle()
      @emitter.emit 'did-change-path', @getPath()
    @disposables.add @buffer.onDidChangeEncoding =>
      @emitter.emit 'did-change-encoding', @getEncoding()
    @disposables.add @buffer.onDidDestroy => @destroy()
    @disposables.add @buffer.onDidChangeModified =>
      @terminatePendingState() if not @hasTerminatedPendingState and @buffer.isModified()

    @preserveCursorPositionOnBufferReload()

  terminatePendingState: ->
    @emitter.emit 'did-terminate-pending-state' if not @hasTerminatedPendingState
    @hasTerminatedPendingState = true

  onDidTerminatePendingState: (callback) ->
    @emitter.on 'did-terminate-pending-state', callback

  subscribeToScopedConfigSettings: =>
    @scopedConfigSubscriptions?.dispose()
    @scopedConfigSubscriptions = subscriptions = new CompositeDisposable

    scopeDescriptor = @getRootScopeDescriptor()
    subscriptions.add @config.onDidChange 'editor.tabLength', scope: scopeDescriptor, @resetDisplayLayer.bind(this)
    subscriptions.add @config.onDidChange 'editor.invisibles', scope: scopeDescriptor, @resetDisplayLayer.bind(this)
    subscriptions.add @config.onDidChange 'editor.showInvisibles', scope: scopeDescriptor, @resetDisplayLayer.bind(this)
    subscriptions.add @config.onDidChange 'editor.showIndentGuide', scope: scopeDescriptor, @resetDisplayLayer.bind(this)
    subscriptions.add @config.onDidChange 'editor.softWrap', scope: scopeDescriptor, @resetDisplayLayer.bind(this)
    subscriptions.add @config.onDidChange 'editor.softWrapHangingIndent', scope: scopeDescriptor, @resetDisplayLayer.bind(this)
    subscriptions.add @config.onDidChange 'editor.softWrapAtPreferredLineLength', scope: scopeDescriptor, @resetDisplayLayer.bind(this)
    subscriptions.add @config.onDidChange 'editor.preferredLineLength', scope: scopeDescriptor, @resetDisplayLayer.bind(this)

    @resetDisplayLayer()

  subscribeToDisplayLayer: ->
    @disposables.add @selectionsMarkerLayer.onDidCreateMarker @addSelection.bind(this)
    @disposables.add @tokenizedBuffer.onDidChangeGrammar @handleGrammarChange.bind(this)
    @disposables.add @tokenizedBuffer.onDidTokenize @handleTokenization.bind(this)
    @disposables.add @displayLayer.onDidChangeSync (e) =>
      @mergeIntersectingSelections()
      @emitter.emit 'did-change', e

  subscribeToTabTypeConfig: ->
    @tabTypeSubscription?.dispose()
    @tabTypeSubscription = @config.observe 'editor.tabType', scope: @getRootScopeDescriptor(), =>
      @softTabs = @shouldUseSoftTabs(defaultValue: @softTabs)

  resetDisplayLayer: ->
    @displayLayer.reset({
      invisibles: @getInvisibles(),
      softWrapColumn: @getSoftWrapColumn(),
      showIndentGuides: @config.get('editor.showIndentGuide', scope: @getRootScopeDescriptor()),
      atomicSoftTabs: @config.get('editor.atomicSoftTabs', scope: @getRootScopeDescriptor()),
      tabLength: @getTabLength(),
      ratioForCharacter: @ratioForCharacter.bind(this),
      isWrapBoundary: isWrapBoundary,
      foldCharacter: ZERO_WIDTH_NBSP
    })

  destroyed: ->
    @disposables.dispose()
    @displayLayer.destroy()
    @scopedConfigSubscriptions.dispose()
    @disposables.dispose()
    @tokenizedBuffer.destroy()
    @tabTypeSubscription.dispose()
    selection.destroy() for selection in @selections.slice()
    @selectionsMarkerLayer.destroy()
    @buffer.release()
    @languageMode.destroy()
    @gutterContainer.destroy()
    @emitter.emit 'did-destroy'

  ###
  Section: Event Subscription
  ###

  # Essential: Calls your `callback` when the buffer's title has changed.
  #
  # * `callback` {Function}
  #
  # Returns a {Disposable} on which `.dispose()` can be called to unsubscribe.
  onDidChangeTitle: (callback) ->
    @emitter.on 'did-change-title', callback

  # Essential: Calls your `callback` when the buffer's path, and therefore title, has changed.
  #
  # * `callback` {Function}
  #
  # Returns a {Disposable} on which `.dispose()` can be called to unsubscribe.
  onDidChangePath: (callback) ->
    @emitter.on 'did-change-path', callback

  # Essential: Invoke the given callback synchronously when the content of the
  # buffer changes.
  #
  # Because observers are invoked synchronously, it's important not to perform
  # any expensive operations via this method. Consider {::onDidStopChanging} to
  # delay expensive operations until after changes stop occurring.
  #
  # * `callback` {Function}
  #
  # Returns a {Disposable} on which `.dispose()` can be called to unsubscribe.
  onDidChange: (callback) ->
    @emitter.on 'did-change', callback

  # Essential: Invoke `callback` when the buffer's contents change. It is
  # emit asynchronously 300ms after the last buffer change. This is a good place
  # to handle changes to the buffer without compromising typing performance.
  #
  # * `callback` {Function}
  #
  # Returns a {Disposable} on which `.dispose()` can be called to unsubscribe.
  onDidStopChanging: (callback) ->
    @getBuffer().onDidStopChanging(callback)

  # Essential: Calls your `callback` when a {Cursor} is moved. If there are
  # multiple cursors, your callback will be called for each cursor.
  #
  # * `callback` {Function}
  #   * `event` {Object}
  #     * `oldBufferPosition` {Point}
  #     * `oldScreenPosition` {Point}
  #     * `newBufferPosition` {Point}
  #     * `newScreenPosition` {Point}
  #     * `textChanged` {Boolean}
  #     * `cursor` {Cursor} that triggered the event
  #
  # Returns a {Disposable} on which `.dispose()` can be called to unsubscribe.
  onDidChangeCursorPosition: (callback) ->
    @emitter.on 'did-change-cursor-position', callback

  # Essential: Calls your `callback` when a selection's screen range changes.
  #
  # * `callback` {Function}
  #   * `event` {Object}
  #     * `oldBufferRange` {Range}
  #     * `oldScreenRange` {Range}
  #     * `newBufferRange` {Range}
  #     * `newScreenRange` {Range}
  #     * `selection` {Selection} that triggered the event
  #
  # Returns a {Disposable} on which `.dispose()` can be called to unsubscribe.
  onDidChangeSelectionRange: (callback) ->
    @emitter.on 'did-change-selection-range', callback

  # Extended: Calls your `callback` when soft wrap was enabled or disabled.
  #
  # * `callback` {Function}
  #
  # Returns a {Disposable} on which `.dispose()` can be called to unsubscribe.
  onDidChangeSoftWrapped: (callback) ->
    @emitter.on 'did-change-soft-wrapped', callback

  # Extended: Calls your `callback` when the buffer's encoding has changed.
  #
  # * `callback` {Function}
  #
  # Returns a {Disposable} on which `.dispose()` can be called to unsubscribe.
  onDidChangeEncoding: (callback) ->
    @emitter.on 'did-change-encoding', callback

  # Extended: Calls your `callback` when the grammar that interprets and
  # colorizes the text has been changed. Immediately calls your callback with
  # the current grammar.
  #
  # * `callback` {Function}
  #   * `grammar` {Grammar}
  #
  # Returns a {Disposable} on which `.dispose()` can be called to unsubscribe.
  observeGrammar: (callback) ->
    callback(@getGrammar())
    @onDidChangeGrammar(callback)

  # Extended: Calls your `callback` when the grammar that interprets and
  # colorizes the text has been changed.
  #
  # * `callback` {Function}
  #   * `grammar` {Grammar}
  #
  # Returns a {Disposable} on which `.dispose()` can be called to unsubscribe.
  onDidChangeGrammar: (callback) ->
    @emitter.on 'did-change-grammar', callback

  # Extended: Calls your `callback` when the result of {::isModified} changes.
  #
  # * `callback` {Function}
  #
  # Returns a {Disposable} on which `.dispose()` can be called to unsubscribe.
  onDidChangeModified: (callback) ->
    @getBuffer().onDidChangeModified(callback)

  # Extended: Calls your `callback` when the buffer's underlying file changes on
  # disk at a moment when the result of {::isModified} is true.
  #
  # * `callback` {Function}
  #
  # Returns a {Disposable} on which `.dispose()` can be called to unsubscribe.
  onDidConflict: (callback) ->
    @getBuffer().onDidConflict(callback)

  # Extended: Calls your `callback` before text has been inserted.
  #
  # * `callback` {Function}
  #   * `event` event {Object}
  #     * `text` {String} text to be inserted
  #     * `cancel` {Function} Call to prevent the text from being inserted
  #
  # Returns a {Disposable} on which `.dispose()` can be called to unsubscribe.
  onWillInsertText: (callback) ->
    @emitter.on 'will-insert-text', callback

  # Extended: Calls your `callback` after text has been inserted.
  #
  # * `callback` {Function}
  #   * `event` event {Object}
  #     * `text` {String} text to be inserted
  #
  # Returns a {Disposable} on which `.dispose()` can be called to unsubscribe.
  onDidInsertText: (callback) ->
    @emitter.on 'did-insert-text', callback

  # Essential: Invoke the given callback after the buffer is saved to disk.
  #
  # * `callback` {Function} to be called after the buffer is saved.
  #   * `event` {Object} with the following keys:
  #     * `path` The path to which the buffer was saved.
  #
  # Returns a {Disposable} on which `.dispose()` can be called to unsubscribe.
  onDidSave: (callback) ->
    @getBuffer().onDidSave(callback)

  # Essential: Invoke the given callback when the editor is destroyed.
  #
  # * `callback` {Function} to be called when the editor is destroyed.
  #
  # Returns a {Disposable} on which `.dispose()` can be called to unsubscribe.
  onDidDestroy: (callback) ->
    @emitter.on 'did-destroy', callback

  # Extended: Calls your `callback` when a {Cursor} is added to the editor.
  # Immediately calls your callback for each existing cursor.
  #
  # * `callback` {Function}
  #   * `cursor` {Cursor} that was added
  #
  # Returns a {Disposable} on which `.dispose()` can be called to unsubscribe.
  observeCursors: (callback) ->
    callback(cursor) for cursor in @getCursors()
    @onDidAddCursor(callback)

  # Extended: Calls your `callback` when a {Cursor} is added to the editor.
  #
  # * `callback` {Function}
  #   * `cursor` {Cursor} that was added
  #
  # Returns a {Disposable} on which `.dispose()` can be called to unsubscribe.
  onDidAddCursor: (callback) ->
    @emitter.on 'did-add-cursor', callback

  # Extended: Calls your `callback` when a {Cursor} is removed from the editor.
  #
  # * `callback` {Function}
  #   * `cursor` {Cursor} that was removed
  #
  # Returns a {Disposable} on which `.dispose()` can be called to unsubscribe.
  onDidRemoveCursor: (callback) ->
    @emitter.on 'did-remove-cursor', callback

  # Extended: Calls your `callback` when a {Selection} is added to the editor.
  # Immediately calls your callback for each existing selection.
  #
  # * `callback` {Function}
  #   * `selection` {Selection} that was added
  #
  # Returns a {Disposable} on which `.dispose()` can be called to unsubscribe.
  observeSelections: (callback) ->
    callback(selection) for selection in @getSelections()
    @onDidAddSelection(callback)

  # Extended: Calls your `callback` when a {Selection} is added to the editor.
  #
  # * `callback` {Function}
  #   * `selection` {Selection} that was added
  #
  # Returns a {Disposable} on which `.dispose()` can be called to unsubscribe.
  onDidAddSelection: (callback) ->
    @emitter.on 'did-add-selection', callback

  # Extended: Calls your `callback` when a {Selection} is removed from the editor.
  #
  # * `callback` {Function}
  #   * `selection` {Selection} that was removed
  #
  # Returns a {Disposable} on which `.dispose()` can be called to unsubscribe.
  onDidRemoveSelection: (callback) ->
    @emitter.on 'did-remove-selection', callback

  # Extended: Calls your `callback` with each {Decoration} added to the editor.
  # Calls your `callback` immediately for any existing decorations.
  #
  # * `callback` {Function}
  #   * `decoration` {Decoration}
  #
  # Returns a {Disposable} on which `.dispose()` can be called to unsubscribe.
  observeDecorations: (callback) ->
    @decorationManager.observeDecorations(callback)

  # Extended: Calls your `callback` when a {Decoration} is added to the editor.
  #
  # * `callback` {Function}
  #   * `decoration` {Decoration} that was added
  #
  # Returns a {Disposable} on which `.dispose()` can be called to unsubscribe.
  onDidAddDecoration: (callback) ->
    @decorationManager.onDidAddDecoration(callback)

  # Extended: Calls your `callback` when a {Decoration} is removed from the editor.
  #
  # * `callback` {Function}
  #   * `decoration` {Decoration} that was removed
  #
  # Returns a {Disposable} on which `.dispose()` can be called to unsubscribe.
  onDidRemoveDecoration: (callback) ->
    @decorationManager.onDidRemoveDecoration(callback)

  # Extended: Calls your `callback` when the placeholder text is changed.
  #
  # * `callback` {Function}
  #   * `placeholderText` {String} new text
  #
  # Returns a {Disposable} on which `.dispose()` can be called to unsubscribe.
  onDidChangePlaceholderText: (callback) ->
    @emitter.on 'did-change-placeholder-text', callback

  onDidChangeFirstVisibleScreenRow: (callback, fromView) ->
    @emitter.on 'did-change-first-visible-screen-row', callback

  onDidChangeScrollTop: (callback) ->
    Grim.deprecate("This is now a view method. Call TextEditorElement::onDidChangeScrollTop instead.")

    @getElement().onDidChangeScrollTop(callback)

  onDidChangeScrollLeft: (callback) ->
    Grim.deprecate("This is now a view method. Call TextEditorElement::onDidChangeScrollLeft instead.")

    @getElement().onDidChangeScrollLeft(callback)

  onDidRequestAutoscroll: (callback) ->
    @emitter.on 'did-request-autoscroll', callback

  # TODO Remove once the tabs package no longer uses .on subscriptions
  onDidChangeIcon: (callback) ->
    @emitter.on 'did-change-icon', callback

  onDidUpdateDecorations: (callback) ->
    @decorationManager.onDidUpdateDecorations(callback)

  # Essential: Retrieves the current {TextBuffer}.
  getBuffer: -> @buffer

  # Retrieves the current buffer's URI.
  getURI: -> @buffer.getUri()

  # Create an {TextEditor} with its initial state based on this object
  copy: ->
    displayLayer = @displayLayer.copy()
    selectionsMarkerLayer = displayLayer.getMarkerLayer(@buffer.getMarkerLayer(@selectionsMarkerLayer.id).copy().id)
    softTabs = @getSoftTabs()
    newEditor = new TextEditor({
<<<<<<< HEAD
      @buffer, selectionsMarkerLayer, @tabLength, softTabs,
      suppressCursorCreation: true, @config, @packageManager,
      @firstVisibleScreenRow, @firstVisibleScreenColumn,
      @clipboard, @viewRegistry, @grammarRegistry, @project, @assert, @applicationDelegate,
      displayLayer
=======
      @buffer, displayBuffer, selectionsMarkerLayer, @tabLength, softTabs,
      suppressCursorCreation: true, @config,
      @firstVisibleScreenRow, @firstVisibleScreenColumn,
      @clipboard, @grammarRegistry, @assert
>>>>>>> 3b204d40
    })
    newEditor

  # Controls visibility based on the given {Boolean}.
  setVisible: (visible) -> @tokenizedBuffer.setVisible(visible)

  setMini: (mini) ->
    if mini isnt @mini
      @mini = mini
      @setIgnoreInvisibles(@mini)
      @emitter.emit 'did-change-mini', @mini
    @mini

  isMini: -> @mini

  setUpdatedSynchronously: (updatedSynchronously) ->
    @decorationManager.setUpdatedSynchronously(updatedSynchronously)

  onDidChangeMini: (callback) ->
    @emitter.on 'did-change-mini', callback

  setLineNumberGutterVisible: (lineNumberGutterVisible) ->
    unless lineNumberGutterVisible is @lineNumberGutter.isVisible()
      if lineNumberGutterVisible
        @lineNumberGutter.show()
      else
        @lineNumberGutter.hide()
      @emitter.emit 'did-change-line-number-gutter-visible', @lineNumberGutter.isVisible()
    @lineNumberGutter.isVisible()

  isLineNumberGutterVisible: -> @lineNumberGutter.isVisible()

  onDidChangeLineNumberGutterVisible: (callback) ->
    @emitter.on 'did-change-line-number-gutter-visible', callback

  # Essential: Calls your `callback` when a {Gutter} is added to the editor.
  # Immediately calls your callback for each existing gutter.
  #
  # * `callback` {Function}
  #   * `gutter` {Gutter} that currently exists/was added.
  #
  # Returns a {Disposable} on which `.dispose()` can be called to unsubscribe.
  observeGutters: (callback) ->
    @gutterContainer.observeGutters callback

  # Essential: Calls your `callback` when a {Gutter} is added to the editor.
  #
  # * `callback` {Function}
  #   * `gutter` {Gutter} that was added.
  #
  # Returns a {Disposable} on which `.dispose()` can be called to unsubscribe.
  onDidAddGutter: (callback) ->
    @gutterContainer.onDidAddGutter callback

  # Essential: Calls your `callback` when a {Gutter} is removed from the editor.
  #
  # * `callback` {Function}
  #   * `name` The name of the {Gutter} that was removed.
  #
  # Returns a {Disposable} on which `.dispose()` can be called to unsubscribe.
  onDidRemoveGutter: (callback) ->
    @gutterContainer.onDidRemoveGutter callback

  # Set the number of characters that can be displayed horizontally in the
  # editor.
  #
  # * `editorWidthInChars` A {Number} representing the width of the
  # {TextEditorElement} in characters.
  setEditorWidthInChars: (editorWidthInChars) ->
    if editorWidthInChars > 0
      previousWidthInChars = @editorWidthInChars
      @editorWidthInChars = editorWidthInChars
      if editorWidthInChars isnt previousWidthInChars and @isSoftWrapped()
        @resetDisplayLayer()

  # Returns the editor width in characters.
  getEditorWidthInChars: ->
    if @width? and @defaultCharWidth > 0
      Math.max(0, Math.floor(@width / @defaultCharWidth))
    else
      @editorWidthInChars

  ###
  Section: File Details
  ###

  # Essential: Get the editor's title for display in other parts of the
  # UI such as the tabs.
  #
  # If the editor's buffer is saved, its title is the file name. If it is
  # unsaved, its title is "untitled".
  #
  # Returns a {String}.
  getTitle: ->
    @getFileName() ? 'untitled'

  # Essential: Get unique title for display in other parts of the UI, such as
  # the window title.
  #
  # If the editor's buffer is unsaved, its title is "untitled"
  # If the editor's buffer is saved, its unique title is formatted as one
  # of the following,
  # * "<filename>" when it is the only editing buffer with this file name.
  # * "<filename> — <unique-dir-prefix>" when other buffers have this file name.
  #
  # Returns a {String}
  getLongTitle: ->
    if @getPath()
      fileName = @getFileName()

      allPathSegments = []
      for textEditor in atom.workspace.getTextEditors() when textEditor isnt this
        if textEditor.getFileName() is fileName
          allPathSegments.push(textEditor.getDirectoryPath().split(path.sep))

      if allPathSegments.length is 0
        return fileName

      ourPathSegments = @getDirectoryPath().split(path.sep)
      allPathSegments.push ourPathSegments

      loop
        firstSegment = ourPathSegments[0]

        commonBase = _.all(allPathSegments, (pathSegments) -> pathSegments.length > 1 and pathSegments[0] is firstSegment)
        if commonBase
          pathSegments.shift() for pathSegments in allPathSegments
        else
          break

      "#{fileName} \u2014 #{path.join(pathSegments...)}"
    else
      'untitled'

  # Essential: Returns the {String} path of this editor's text buffer.
  getPath: -> @buffer.getPath()

  getFileName: ->
    if fullPath = @getPath()
      path.basename(fullPath)
    else
      null

  getDirectoryPath: ->
    if fullPath = @getPath()
      path.dirname(fullPath)
    else
      null

  # Extended: Returns the {String} character set encoding of this editor's text
  # buffer.
  getEncoding: -> @buffer.getEncoding()

  # Extended: Set the character set encoding to use in this editor's text
  # buffer.
  #
  # * `encoding` The {String} character set encoding name such as 'utf8'
  setEncoding: (encoding) -> @buffer.setEncoding(encoding)

  # Essential: Returns {Boolean} `true` if this editor has been modified.
  isModified: -> @buffer.isModified()

  # Essential: Returns {Boolean} `true` if this editor has no content.
  isEmpty: -> @buffer.isEmpty()

  # Copies the current file path to the native clipboard.
  copyPathToClipboard: (relative = false) ->
    if filePath = @getPath()
      filePath = atom.project.relativize(filePath) if relative
      @clipboard.write(filePath)

  ###
  Section: File Operations
  ###

  # Essential: Saves the editor's text buffer.
  #
  # See {TextBuffer::save} for more details.
  save: -> @buffer.save(backup: @config.get('editor.backUpBeforeSaving'))

  # Essential: Saves the editor's text buffer as the given path.
  #
  # See {TextBuffer::saveAs} for more details.
  #
  # * `filePath` A {String} path.
  saveAs: (filePath) -> @buffer.saveAs(filePath, backup: @config.get('editor.backUpBeforeSaving'))

  # Determine whether the user should be prompted to save before closing
  # this editor.
  shouldPromptToSave: ({windowCloseRequested}={}) ->
    if windowCloseRequested
      false
    else
      @isModified() and not @buffer.hasMultipleEditors()

  # Returns an {Object} to configure dialog shown when this editor is saved
  # via {Pane::saveItemAs}.
  getSaveDialogOptions: -> {}

  ###
  Section: Reading Text
  ###

  # Essential: Returns a {String} representing the entire contents of the editor.
  getText: -> @buffer.getText()

  # Essential: Get the text in the given {Range} in buffer coordinates.
  #
  # * `range` A {Range} or range-compatible {Array}.
  #
  # Returns a {String}.
  getTextInBufferRange: (range) ->
    @buffer.getTextInRange(range)

  # Essential: Returns a {Number} representing the number of lines in the buffer.
  getLineCount: -> @buffer.getLineCount()

  # Essential: Returns a {Number} representing the number of screen lines in the
  # editor. This accounts for folds.
  getScreenLineCount: -> @displayLayer.getScreenLineCount()

  # Essential: Returns a {Number} representing the last zero-indexed buffer row
  # number of the editor.
  getLastBufferRow: -> @buffer.getLastRow()

  # Essential: Returns a {Number} representing the last zero-indexed screen row
  # number of the editor.
  getLastScreenRow: -> @getScreenLineCount() - 1

  # Essential: Returns a {String} representing the contents of the line at the
  # given buffer row.
  #
  # * `bufferRow` A {Number} representing a zero-indexed buffer row.
  lineTextForBufferRow: (bufferRow) -> @buffer.lineForRow(bufferRow)

  # Essential: Returns a {String} representing the contents of the line at the
  # given screen row.
  #
  # * `screenRow` A {Number} representing a zero-indexed screen row.
  lineTextForScreenRow: (screenRow) ->
    @screenLineForScreenRow(screenRow)?.lineText

  logScreenLines: (start=0, end=@getLastScreenRow()) ->
    for row in [start..end]
      line = @lineTextForScreenRow(row)
      console.log row, @bufferRowForScreenRow(row), line, line.length
    return

  tokensForScreenRow: (screenRow) ->
    for tagCode in @screenLineForScreenRow(screenRow).tagCodes when @displayLayer.isOpenTagCode(tagCode)
      @displayLayer.tagForCode(tagCode)

  screenLineForScreenRow: (screenRow) ->
    return if screenRow < 0 or screenRow > @getLastScreenRow()
    @displayLayer.getScreenLines(screenRow, screenRow + 1)[0]

  bufferRowForScreenRow: (screenRow) ->
    @displayLayer.translateScreenPosition(Point(screenRow, 0)).row

  bufferRowsForScreenRows: (startScreenRow, endScreenRow) ->
    for screenRow in [startScreenRow..endScreenRow]
      @bufferRowForScreenRow(screenRow)

  screenRowForBufferRow: (row) ->
    if @largeFileMode
      row
    else
      @displayLayer.translateBufferPosition(Point(row, 0)).row

  getRightmostScreenPosition: -> @displayLayer.getRightmostScreenPosition()

  getMaxScreenLineLength: -> @getRightmostScreenPosition().column

  getLongestScreenRow: -> @getRightmostScreenPosition().row

  lineLengthForScreenRow: (screenRow) -> @displayLayer.lineLengthForScreenRow(screenRow)

  # Returns the range for the given buffer row.
  #
  # * `row` A row {Number}.
  # * `options` (optional) An options hash with an `includeNewline` key.
  #
  # Returns a {Range}.
  bufferRangeForBufferRow: (row, {includeNewline}={}) -> @buffer.rangeForRow(row, includeNewline)

  # Get the text in the given {Range}.
  #
  # Returns a {String}.
  getTextInRange: (range) -> @buffer.getTextInRange(range)

  # {Delegates to: TextBuffer.isRowBlank}
  isBufferRowBlank: (bufferRow) -> @buffer.isRowBlank(bufferRow)

  # {Delegates to: TextBuffer.nextNonBlankRow}
  nextNonBlankBufferRow: (bufferRow) -> @buffer.nextNonBlankRow(bufferRow)

  # {Delegates to: TextBuffer.getEndPosition}
  getEofBufferPosition: -> @buffer.getEndPosition()

  # Essential: Get the {Range} of the paragraph surrounding the most recently added
  # cursor.
  #
  # Returns a {Range}.
  getCurrentParagraphBufferRange: ->
    @getLastCursor().getCurrentParagraphBufferRange()


  ###
  Section: Mutating Text
  ###

  # Essential: Replaces the entire contents of the buffer with the given {String}.
  #
  # * `text` A {String} to replace with
  setText: (text) -> @buffer.setText(text)

  # Essential: Set the text in the given {Range} in buffer coordinates.
  #
  # * `range` A {Range} or range-compatible {Array}.
  # * `text` A {String}
  # * `options` (optional) {Object}
  #   * `normalizeLineEndings` (optional) {Boolean} (default: true)
  #   * `undo` (optional) {String} 'skip' will skip the undo system
  #
  # Returns the {Range} of the newly-inserted text.
  setTextInBufferRange: (range, text, options) -> @getBuffer().setTextInRange(range, text, options)

  # Essential: For each selection, replace the selected text with the given text.
  #
  # * `text` A {String} representing the text to insert.
  # * `options` (optional) See {Selection::insertText}.
  #
  # Returns a {Range} when the text has been inserted
  # Returns a {Boolean} false when the text has not been inserted
  insertText: (text, options={}) ->
    return false unless @emitWillInsertTextEvent(text)

    groupingInterval = if options.groupUndo
      @config.get('editor.undoGroupingInterval')
    else
      0

    options.autoIndentNewline ?= @shouldAutoIndent()
    options.autoDecreaseIndent ?= @shouldAutoIndent()
    @mutateSelectedText(
      (selection) =>
        range = selection.insertText(text, options)
        didInsertEvent = {text, range}
        @emitter.emit 'did-insert-text', didInsertEvent
        range
      , groupingInterval
    )

  # Essential: For each selection, replace the selected text with a newline.
  insertNewline: ->
    @insertText('\n')

  # Essential: For each selection, if the selection is empty, delete the character
  # following the cursor. Otherwise delete the selected text.
  delete: ->
    @mutateSelectedText (selection) -> selection.delete()

  # Essential: For each selection, if the selection is empty, delete the character
  # preceding the cursor. Otherwise delete the selected text.
  backspace: ->
    @mutateSelectedText (selection) -> selection.backspace()

  # Extended: Mutate the text of all the selections in a single transaction.
  #
  # All the changes made inside the given {Function} can be reverted with a
  # single call to {::undo}.
  #
  # * `fn` A {Function} that will be called once for each {Selection}. The first
  #      argument will be a {Selection} and the second argument will be the
  #      {Number} index of that selection.
  mutateSelectedText: (fn, groupingInterval=0) ->
    @mergeIntersectingSelections =>
      @transact groupingInterval, =>
        fn(selection, index) for selection, index in @getSelectionsOrderedByBufferPosition()

  # Move lines intersecting the most recent selection or multiple selections
  # up by one row in screen coordinates.
  moveLineUp: ->
    selections = @getSelectedBufferRanges().sort((a, b) -> a.compare(b))

    if selections[0].start.row is 0
      return

    if selections[selections.length - 1].start.row is @getLastBufferRow() and @buffer.getLastLine() is ''
      return

    @transact =>
      newSelectionRanges = []

      while selections.length > 0
        # Find selections spanning a contiguous set of lines
        selection = selections.shift()
        selectionsToMove = [selection]

        while selection.end.row is selections[0]?.start.row
          selectionsToMove.push(selections[0])
          selection.end.row = selections[0].end.row
          selections.shift()

        # Compute the buffer range spanned by all these selections, expanding it
        # so that it includes any folded region that intersects them.
        startRow = selection.start.row
        endRow = selection.end.row
        if selection.end.row > selection.start.row and selection.end.column is 0
          # Don't move the last line of a multi-line selection if the selection ends at column 0
          endRow--

        {bufferRow: startRow} = @displayLayer.lineStartBoundaryForBufferRow(startRow)
        {bufferRow: endRow} = @displayLayer.lineEndBoundaryForBufferRow(endRow)
        linesRange = new Range(Point(startRow, 0), Point(endRow, 0))

        # If selected line range is preceded by a fold, one line above on screen
        # could be multiple lines in the buffer.
        {bufferRow: precedingRow} = @displayLayer.lineStartBoundaryForBufferRow(startRow - 1)
        insertDelta = linesRange.start.row - precedingRow

        # Any folds in the text that is moved will need to be re-created.
        # It includes the folds that were intersecting with the selection.
        rangesToRefold = @displayLayer
          .destroyFoldsIntersectingBufferRange(linesRange)
          .map((range) -> range.translate([-insertDelta, 0]))

        # Delete lines spanned by selection and insert them on the preceding buffer row
        lines = @buffer.getTextInRange(linesRange)
        lines += @buffer.lineEndingForRow(linesRange.end.row - 1) unless lines[lines.length - 1] is '\n'
        @buffer.delete(linesRange)
        @buffer.insert([precedingRow, 0], lines)

        # Restore folds that existed before the lines were moved
        for rangeToRefold in rangesToRefold
          @displayLayer.foldBufferRange(rangeToRefold)

        for selection in selectionsToMove
          newSelectionRanges.push(selection.translate([-insertDelta, 0]))

      @setSelectedBufferRanges(newSelectionRanges, {autoscroll: false, preserveFolds: true})
      @autoIndentSelectedRows() if @shouldAutoIndent()
      @scrollToBufferPosition([newSelectionRanges[0].start.row, 0])

  # Move lines intersecting the most recent selection or muiltiple selections
  # down by one row in screen coordinates.
  moveLineDown: ->
    selections = @getSelectedBufferRanges()
    selections.sort (a, b) -> a.compare(b)
    selections = selections.reverse()

    @transact =>
      @consolidateSelections()
      newSelectionRanges = []

      while selections.length > 0
        # Find selections spanning a contiguous set of lines
        selection = selections.shift()
        selectionsToMove = [selection]

        # if the current selection start row matches the next selections' end row - make them one selection
        while selection.start.row is selections[0]?.end.row
          selectionsToMove.push(selections[0])
          selection.start.row = selections[0].start.row
          selections.shift()

        # Compute the buffer range spanned by all these selections, expanding it
        # so that it includes any folded region that intersects them.
        startRow = selection.start.row
        endRow = selection.end.row
        if selection.end.row > selection.start.row and selection.end.column is 0
          # Don't move the last line of a multi-line selection if the selection ends at column 0
          endRow--

        {bufferRow: startRow} = @displayLayer.lineStartBoundaryForBufferRow(startRow)
        {bufferRow: endRow} = @displayLayer.lineEndBoundaryForBufferRow(endRow)
        linesRange = new Range(Point(startRow, 0), Point(endRow, 0))

        # If selected line range is followed by a fold, one line below on screen
        # could be multiple lines in the buffer. But at the same time, if the
        # next buffer row is wrapped, one line in the buffer can represent many
        # screen rows.
        {bufferRow: followingRow} = @displayLayer.lineEndBoundaryForBufferRow(endRow)
        insertDelta = followingRow - linesRange.end.row

        # Any folds in the text that is moved will need to be re-created.
        # It includes the folds that were intersecting with the selection.
        rangesToRefold = @displayLayer
          .destroyFoldsIntersectingBufferRange(linesRange)
          .map((range) -> range.translate([insertDelta, 0]))

        # Delete lines spanned by selection and insert them on the following correct buffer row
        lines = @buffer.getTextInRange(linesRange)
        if linesRange.end.row is @buffer.getLastRow()
          lines = "\n#{lines}"

        @buffer.insert([followingRow, 0], lines)
        @buffer.delete(linesRange)

        # Restore folds that existed before the lines were moved
        for rangeToRefold in rangesToRefold
          @displayLayer.foldBufferRange(rangeToRefold)

        for selection in selectionsToMove
          newSelectionRanges.push(selection.translate([insertDelta, 0]))

      @setSelectedBufferRanges(newSelectionRanges, {autoscroll: false, preserveFolds: true})
      @autoIndentSelectedRows() if @shouldAutoIndent()
      @scrollToBufferPosition([newSelectionRanges[0].start.row - 1, 0])

  # Move any active selections one column to the left.
  moveSelectionLeft: ->
    selections = @getSelectedBufferRanges()
    noSelectionAtStartOfLine = selections.every((selection) ->
      selection.start.column isnt 0
    )

    translationDelta = [0, -1]
    translatedRanges = []

    if noSelectionAtStartOfLine
      @transact =>
        for selection in selections
          charToLeftOfSelection = new Range(selection.start.translate(translationDelta), selection.start)
          charTextToLeftOfSelection = @buffer.getTextInRange(charToLeftOfSelection)

          @buffer.insert(selection.end, charTextToLeftOfSelection)
          @buffer.delete(charToLeftOfSelection)
          translatedRanges.push(selection.translate(translationDelta))

        @setSelectedBufferRanges(translatedRanges)

  # Move any active selections one column to the right.
  moveSelectionRight: ->
    selections = @getSelectedBufferRanges()
    noSelectionAtEndOfLine = selections.every((selection) =>
      selection.end.column isnt @buffer.lineLengthForRow(selection.end.row)
    )

    translationDelta = [0, 1]
    translatedRanges = []

    if noSelectionAtEndOfLine
      @transact =>
        for selection in selections
          charToRightOfSelection = new Range(selection.end, selection.end.translate(translationDelta))
          charTextToRightOfSelection = @buffer.getTextInRange(charToRightOfSelection)

          @buffer.delete(charToRightOfSelection)
          @buffer.insert(selection.start, charTextToRightOfSelection)
          translatedRanges.push(selection.translate(translationDelta))

        @setSelectedBufferRanges(translatedRanges)

  # Duplicate the most recent cursor's current line.
  duplicateLines: ->
    @transact =>
      for selection in @getSelectionsOrderedByBufferPosition().reverse()
        selectedBufferRange = selection.getBufferRange()
        if selection.isEmpty()
          {start} = selection.getScreenRange()
          selection.setScreenRange([[start.row, 0], [start.row + 1, 0]], preserveFolds: true)

        [startRow, endRow] = selection.getBufferRowRange()
        endRow++

        intersectingFolds = @displayLayer.foldsIntersectingBufferRange([[startRow, 0], [endRow, 0]])
        rangeToDuplicate = [[startRow, 0], [endRow, 0]]
        textToDuplicate = @getTextInBufferRange(rangeToDuplicate)
        textToDuplicate = '\n' + textToDuplicate if endRow > @getLastBufferRow()
        @buffer.insert([endRow, 0], textToDuplicate)

        delta = endRow - startRow
        selection.setBufferRange(selectedBufferRange.translate([delta, 0]))
        for fold in intersectingFolds
          foldRange = @displayLayer.bufferRangeForFold(fold)
          @displayLayer.foldBufferRange(foldRange.translate([delta, 0]))
      return

  replaceSelectedText: (options={}, fn) ->
    {selectWordIfEmpty} = options
    @mutateSelectedText (selection) ->
      range = selection.getBufferRange()
      if selectWordIfEmpty and selection.isEmpty()
        selection.selectWord()
      text = selection.getText()
      selection.deleteSelectedText()
      selection.insertText(fn(text))
      selection.setBufferRange(range)

  # Split multi-line selections into one selection per line.
  #
  # Operates on all selections. This method breaks apart all multi-line
  # selections to create multiple single-line selections that cumulatively cover
  # the same original area.
  splitSelectionsIntoLines: ->
    @mergeIntersectingSelections =>
      for selection in @getSelections()
        range = selection.getBufferRange()
        continue if range.isSingleLine()

        {start, end} = range
        @addSelectionForBufferRange([start, [start.row, Infinity]])
        {row} = start
        while ++row < end.row
          @addSelectionForBufferRange([[row, 0], [row, Infinity]])
        @addSelectionForBufferRange([[end.row, 0], [end.row, end.column]]) unless end.column is 0
        selection.destroy()
      return

  # Extended: For each selection, transpose the selected text.
  #
  # If the selection is empty, the characters preceding and following the cursor
  # are swapped. Otherwise, the selected characters are reversed.
  transpose: ->
    @mutateSelectedText (selection) ->
      if selection.isEmpty()
        selection.selectRight()
        text = selection.getText()
        selection.delete()
        selection.cursor.moveLeft()
        selection.insertText text
      else
        selection.insertText selection.getText().split('').reverse().join('')

  # Extended: Convert the selected text to upper case.
  #
  # For each selection, if the selection is empty, converts the containing word
  # to upper case. Otherwise convert the selected text to upper case.
  upperCase: ->
    @replaceSelectedText selectWordIfEmpty: true, (text) -> text.toUpperCase()

  # Extended: Convert the selected text to lower case.
  #
  # For each selection, if the selection is empty, converts the containing word
  # to upper case. Otherwise convert the selected text to upper case.
  lowerCase: ->
    @replaceSelectedText selectWordIfEmpty: true, (text) -> text.toLowerCase()

  # Extended: Toggle line comments for rows intersecting selections.
  #
  # If the current grammar doesn't support comments, does nothing.
  toggleLineCommentsInSelection: ->
    @mutateSelectedText (selection) -> selection.toggleLineComments()

  # Convert multiple lines to a single line.
  #
  # Operates on all selections. If the selection is empty, joins the current
  # line with the next line. Otherwise it joins all lines that intersect the
  # selection.
  #
  # Joining a line means that multiple lines are converted to a single line with
  # the contents of each of the original non-empty lines separated by a space.
  joinLines: ->
    @mutateSelectedText (selection) -> selection.joinLines()

  # Extended: For each cursor, insert a newline at beginning the following line.
  insertNewlineBelow: ->
    @transact =>
      @moveToEndOfLine()
      @insertNewline()

  # Extended: For each cursor, insert a newline at the end of the preceding line.
  insertNewlineAbove: ->
    @transact =>
      bufferRow = @getCursorBufferPosition().row
      indentLevel = @indentationForBufferRow(bufferRow)
      onFirstLine = bufferRow is 0

      @moveToBeginningOfLine()
      @moveLeft()
      @insertNewline()

      if @shouldAutoIndent() and @indentationForBufferRow(bufferRow) < indentLevel
        @setIndentationForBufferRow(bufferRow, indentLevel)

      if onFirstLine
        @moveUp()
        @moveToEndOfLine()

  # Extended: For each selection, if the selection is empty, delete all characters
  # of the containing word that precede the cursor. Otherwise delete the
  # selected text.
  deleteToBeginningOfWord: ->
    @mutateSelectedText (selection) -> selection.deleteToBeginningOfWord()

  # Extended: Similar to {::deleteToBeginningOfWord}, but deletes only back to the
  # previous word boundary.
  deleteToPreviousWordBoundary: ->
    @mutateSelectedText (selection) -> selection.deleteToPreviousWordBoundary()

  # Extended: Similar to {::deleteToEndOfWord}, but deletes only up to the
  # next word boundary.
  deleteToNextWordBoundary: ->
    @mutateSelectedText (selection) -> selection.deleteToNextWordBoundary()

  # Extended: For each selection, if the selection is empty, delete all characters
  # of the containing subword following the cursor. Otherwise delete the selected
  # text.
  deleteToBeginningOfSubword: ->
    @mutateSelectedText (selection) -> selection.deleteToBeginningOfSubword()

  # Extended: For each selection, if the selection is empty, delete all characters
  # of the containing subword following the cursor. Otherwise delete the selected
  # text.
  deleteToEndOfSubword: ->
    @mutateSelectedText (selection) -> selection.deleteToEndOfSubword()

  # Extended: For each selection, if the selection is empty, delete all characters
  # of the containing line that precede the cursor. Otherwise delete the
  # selected text.
  deleteToBeginningOfLine: ->
    @mutateSelectedText (selection) -> selection.deleteToBeginningOfLine()

  # Extended: For each selection, if the selection is not empty, deletes the
  # selection; otherwise, deletes all characters of the containing line
  # following the cursor. If the cursor is already at the end of the line,
  # deletes the following newline.
  deleteToEndOfLine: ->
    @mutateSelectedText (selection) -> selection.deleteToEndOfLine()

  # Extended: For each selection, if the selection is empty, delete all characters
  # of the containing word following the cursor. Otherwise delete the selected
  # text.
  deleteToEndOfWord: ->
    @mutateSelectedText (selection) -> selection.deleteToEndOfWord()

  # Extended: Delete all lines intersecting selections.
  deleteLine: ->
    @mergeSelectionsOnSameRows()
    @mutateSelectedText (selection) -> selection.deleteLine()

  ###
  Section: History
  ###

  # Essential: Undo the last change.
  undo: ->
    @avoidMergingSelections => @buffer.undo()
    @getLastSelection().autoscroll()

  # Essential: Redo the last change.
  redo: ->
    @avoidMergingSelections => @buffer.redo()
    @getLastSelection().autoscroll()

  # Extended: Batch multiple operations as a single undo/redo step.
  #
  # Any group of operations that are logically grouped from the perspective of
  # undoing and redoing should be performed in a transaction. If you want to
  # abort the transaction, call {::abortTransaction} to terminate the function's
  # execution and revert any changes performed up to the abortion.
  #
  # * `groupingInterval` (optional) The {Number} of milliseconds for which this
  #   transaction should be considered 'groupable' after it begins. If a transaction
  #   with a positive `groupingInterval` is committed while the previous transaction is
  #   still 'groupable', the two transactions are merged with respect to undo and redo.
  # * `fn` A {Function} to call inside the transaction.
  transact: (groupingInterval, fn) ->
    @buffer.transact(groupingInterval, fn)

  # Deprecated: Start an open-ended transaction.
  beginTransaction: (groupingInterval) ->
    Grim.deprecate('Transactions should be performed via TextEditor::transact only')
    @buffer.beginTransaction(groupingInterval)

  # Deprecated: Commit an open-ended transaction started with {::beginTransaction}.
  commitTransaction: ->
    Grim.deprecate('Transactions should be performed via TextEditor::transact only')
    @buffer.commitTransaction()

  # Extended: Abort an open transaction, undoing any operations performed so far
  # within the transaction.
  abortTransaction: -> @buffer.abortTransaction()

  # Extended: Create a pointer to the current state of the buffer for use
  # with {::revertToCheckpoint} and {::groupChangesSinceCheckpoint}.
  #
  # Returns a checkpoint value.
  createCheckpoint: -> @buffer.createCheckpoint()

  # Extended: Revert the buffer to the state it was in when the given
  # checkpoint was created.
  #
  # The redo stack will be empty following this operation, so changes since the
  # checkpoint will be lost. If the given checkpoint is no longer present in the
  # undo history, no changes will be made to the buffer and this method will
  # return `false`.
  #
  # Returns a {Boolean} indicating whether the operation succeeded.
  revertToCheckpoint: (checkpoint) -> @buffer.revertToCheckpoint(checkpoint)

  # Extended: Group all changes since the given checkpoint into a single
  # transaction for purposes of undo/redo.
  #
  # If the given checkpoint is no longer present in the undo history, no
  # grouping will be performed and this method will return `false`.
  #
  # Returns a {Boolean} indicating whether the operation succeeded.
  groupChangesSinceCheckpoint: (checkpoint) -> @buffer.groupChangesSinceCheckpoint(checkpoint)

  ###
  Section: TextEditor Coordinates
  ###

  # Essential: Convert a position in buffer-coordinates to screen-coordinates.
  #
  # The position is clipped via {::clipBufferPosition} prior to the conversion.
  # The position is also clipped via {::clipScreenPosition} following the
  # conversion, which only makes a difference when `options` are supplied.
  #
  # * `bufferPosition` A {Point} or {Array} of [row, column].
  # * `options` (optional) An options hash for {::clipScreenPosition}.
  #
  # Returns a {Point}.
  screenPositionForBufferPosition: (bufferPosition, options) ->
    if options?.clip?
      Grim.deprecate("The `clip` parameter has been deprecated and will be removed soon. Please, use `clipDirection` instead.")
      options.clipDirection ?= options.clip
    if options?.wrapAtSoftNewlines?
      Grim.deprecate("The `wrapAtSoftNewlines` parameter has been deprecated and will be removed soon. Please, use `clipDirection: 'forward'` instead.")
      options.clipDirection ?= if options.wrapAtSoftNewlines then 'forward' else 'backward'
    if options?.wrapBeyondNewlines?
      Grim.deprecate("The `wrapBeyondNewlines` parameter has been deprecated and will be removed soon. Please, use `clipDirection: 'forward'` instead.")
      options.clipDirection ?= if options.wrapBeyondNewlines then 'forward' else 'backward'

    @displayLayer.translateBufferPosition(bufferPosition, options)

  # Essential: Convert a position in screen-coordinates to buffer-coordinates.
  #
  # The position is clipped via {::clipScreenPosition} prior to the conversion.
  #
  # * `bufferPosition` A {Point} or {Array} of [row, column].
  # * `options` (optional) An options hash for {::clipScreenPosition}.
  #
  # Returns a {Point}.
  bufferPositionForScreenPosition: (screenPosition, options) ->
    if options?.clip?
      Grim.deprecate("The `clip` parameter has been deprecated and will be removed soon. Please, use `clipDirection` instead.")
      options.clipDirection ?= options.clip
    if options?.wrapAtSoftNewlines?
      Grim.deprecate("The `wrapAtSoftNewlines` parameter has been deprecated and will be removed soon. Please, use `clipDirection: 'forward'` instead.")
      options.clipDirection ?= if options.wrapAtSoftNewlines then 'forward' else 'backward'
    if options?.wrapBeyondNewlines?
      Grim.deprecate("The `wrapBeyondNewlines` parameter has been deprecated and will be removed soon. Please, use `clipDirection: 'forward'` instead.")
      options.clipDirection ?= if options.wrapBeyondNewlines then 'forward' else 'backward'

    @displayLayer.translateScreenPosition(screenPosition, options)

  # Essential: Convert a range in buffer-coordinates to screen-coordinates.
  #
  # * `bufferRange` {Range} in buffer coordinates to translate into screen coordinates.
  #
  # Returns a {Range}.
  screenRangeForBufferRange: (bufferRange, options) ->
    bufferRange = Range.fromObject(bufferRange)
    start = @screenPositionForBufferPosition(bufferRange.start, options)
    end = @screenPositionForBufferPosition(bufferRange.end, options)
    new Range(start, end)

  # Essential: Convert a range in screen-coordinates to buffer-coordinates.
  #
  # * `screenRange` {Range} in screen coordinates to translate into buffer coordinates.
  #
  # Returns a {Range}.
  bufferRangeForScreenRange: (screenRange) ->
    screenRange = Range.fromObject(screenRange)
    start = @bufferPositionForScreenPosition(screenRange.start)
    end = @bufferPositionForScreenPosition(screenRange.end)
    new Range(start, end)

  # Extended: Clip the given {Point} to a valid position in the buffer.
  #
  # If the given {Point} describes a position that is actually reachable by the
  # cursor based on the current contents of the buffer, it is returned
  # unchanged. If the {Point} does not describe a valid position, the closest
  # valid position is returned instead.
  #
  # ## Examples
  #
  # ```coffee
  # editor.clipBufferPosition([-1, -1]) # -> `[0, 0]`
  #
  # # When the line at buffer row 2 is 10 characters long
  # editor.clipBufferPosition([2, Infinity]) # -> `[2, 10]`
  # ```
  #
  # * `bufferPosition` The {Point} representing the position to clip.
  #
  # Returns a {Point}.
  clipBufferPosition: (bufferPosition) -> @buffer.clipPosition(bufferPosition)

  # Extended: Clip the start and end of the given range to valid positions in the
  # buffer. See {::clipBufferPosition} for more information.
  #
  # * `range` The {Range} to clip.
  #
  # Returns a {Range}.
  clipBufferRange: (range) -> @buffer.clipRange(range)

  # Extended: Clip the given {Point} to a valid position on screen.
  #
  # If the given {Point} describes a position that is actually reachable by the
  # cursor based on the current contents of the screen, it is returned
  # unchanged. If the {Point} does not describe a valid position, the closest
  # valid position is returned instead.
  #
  # ## Examples
  #
  # ```coffee
  # editor.clipScreenPosition([-1, -1]) # -> `[0, 0]`
  #
  # # When the line at screen row 2 is 10 characters long
  # editor.clipScreenPosition([2, Infinity]) # -> `[2, 10]`
  # ```
  #
  # * `screenPosition` The {Point} representing the position to clip.
  # * `options` (optional) {Object}
  #   * `clipDirection` {String} If `'backward'`, returns the first valid
  #     position preceding an invalid position. If `'forward'`, returns the
  #     first valid position following an invalid position. If `'closest'`,
  #     returns the first valid position closest to an invalid position.
  #     Defaults to `'closest'`.
  #
  # Returns a {Point}.
  clipScreenPosition: (screenPosition, options) ->
    if options?.clip?
      Grim.deprecate("The `clip` parameter has been deprecated and will be removed soon. Please, use `clipDirection` instead.")
      options.clipDirection ?= options.clip
    if options?.wrapAtSoftNewlines?
      Grim.deprecate("The `wrapAtSoftNewlines` parameter has been deprecated and will be removed soon. Please, use `clipDirection: 'forward'` instead.")
      options.clipDirection ?= if options.wrapAtSoftNewlines then 'forward' else 'backward'
    if options?.wrapBeyondNewlines?
      Grim.deprecate("The `wrapBeyondNewlines` parameter has been deprecated and will be removed soon. Please, use `clipDirection: 'forward'` instead.")
      options.clipDirection ?= if options.wrapBeyondNewlines then 'forward' else 'backward'

    @displayLayer.clipScreenPosition(screenPosition, options)

  # Extended: Clip the start and end of the given range to valid positions on screen.
  # See {::clipScreenPosition} for more information.
  #
  # * `range` The {Range} to clip.
  # * `options` (optional) See {::clipScreenPosition} `options`.
  #
  # Returns a {Range}.
  clipScreenRange: (screenRange, options) ->
    screenRange = Range.fromObject(screenRange)
    start = @displayLayer.clipScreenPosition(screenRange.start, options)
    end = @displayLayer.clipScreenPosition(screenRange.end, options)
    Range(start, end)

  ###
  Section: Decorations
  ###

  # Essential: Add a decoration that tracks a {DisplayMarker}. When the
  # marker moves, is invalidated, or is destroyed, the decoration will be
  # updated to reflect the marker's state.
  #
  # The following are the supported decorations types:
  #
  # * __line__: Adds your CSS `class` to the line nodes within the range
  #     marked by the marker
  # * __line-number__: Adds your CSS `class` to the line number nodes within the
  #     range marked by the marker
  # * __highlight__: Adds a new highlight div to the editor surrounding the
  #     range marked by the marker. When the user selects text, the selection is
  #     visualized with a highlight decoration internally. The structure of this
  #     highlight will be
  #     ```html
  #     <div class="highlight <your-class>">
  #       <!-- Will be one region for each row in the range. Spans 2 lines? There will be 2 regions. -->
  #       <div class="region"></div>
  #     </div>
  #     ```
  # * __overlay__: Positions the view associated with the given item at the head
  #     or tail of the given `DisplayMarker`.
  # * __gutter__: A decoration that tracks a {DisplayMarker} in a {Gutter}. Gutter
  #     decorations are created by calling {Gutter::decorateMarker} on the
  #     desired `Gutter` instance.
  # * __block__: Positions the view associated with the given item before or
  #     after the row of the given `TextEditorMarker`.
  #
  # ## Arguments
  #
  # * `marker` A {DisplayMarker} you want this decoration to follow.
  # * `decorationParams` An {Object} representing the decoration e.g.
  #   `{type: 'line-number', class: 'linter-error'}`
  #   * `type` There are several supported decoration types. The behavior of the
  #     types are as follows:
  #     * `line` Adds the given `class` to the lines overlapping the rows
  #        spanned by the `DisplayMarker`.
  #     * `line-number` Adds the given `class` to the line numbers overlapping
  #       the rows spanned by the `DisplayMarker`.
  #     * `highlight` Creates a `.highlight` div with the nested class with up
  #       to 3 nested regions that fill the area spanned by the `DisplayMarker`.
  #     * `overlay` Positions the view associated with the given item at the
  #       head or tail of the given `DisplayMarker`, depending on the `position`
  #       property.
  #     * `gutter` Tracks a {DisplayMarker} in a {Gutter}. Created by calling
  #       {Gutter::decorateMarker} on the desired `Gutter` instance.
  #     * `block` Positions the view associated with the given item before or
  #       after the row of the given `TextEditorMarker`, depending on the `position`
  #       property.
  #   * `class` This CSS class will be applied to the decorated line number,
  #     line, highlight, or overlay.
  #   * `item` (optional) An {HTMLElement} or a model {Object} with a
  #     corresponding view registered. Only applicable to the `gutter`,
  #     `overlay` and `block` types.
  #   * `onlyHead` (optional) If `true`, the decoration will only be applied to
  #     the head of the `DisplayMarker`. Only applicable to the `line` and
  #     `line-number` types.
  #   * `onlyEmpty` (optional) If `true`, the decoration will only be applied if
  #     the associated `DisplayMarker` is empty. Only applicable to the `gutter`,
  #     `line`, and `line-number` types.
  #   * `onlyNonEmpty` (optional) If `true`, the decoration will only be applied
  #     if the associated `DisplayMarker` is non-empty. Only applicable to the
  #     `gutter`, `line`, and `line-number` types.
  #   * `position` (optional) Only applicable to decorations of type `overlay` and `block`,
  #     controls where the view is positioned relative to the `TextEditorMarker`.
  #     Values can be `'head'` (the default) or `'tail'` for overlay decorations, and
  #     `'before'` (the default) or `'after'` for block decorations.
  #
  # Returns a {Decoration} object
  decorateMarker: (marker, decorationParams) ->
    @decorationManager.decorateMarker(marker, decorationParams)

  # Essential: Add a decoration to every marker in the given marker layer. Can
  # be used to decorate a large number of markers without having to create and
  # manage many individual decorations.
  #
  # * `markerLayer` A {DisplayMarkerLayer} or {MarkerLayer} to decorate.
  # * `decorationParams` The same parameters that are passed to
  #   {TextEditor::decorateMarker}, except the `type` cannot be `overlay` or `gutter`.
  #
  # Returns a {LayerDecoration}.
  decorateMarkerLayer: (markerLayer, decorationParams) ->
    @decorationManager.decorateMarkerLayer(markerLayer, decorationParams)

  # Deprecated: Get all the decorations within a screen row range on the default
  # layer.
  #
  # * `startScreenRow` the {Number} beginning screen row
  # * `endScreenRow` the {Number} end screen row (inclusive)
  #
  # Returns an {Object} of decorations in the form
  #  `{1: [{id: 10, type: 'line-number', class: 'someclass'}], 2: ...}`
  #   where the keys are {DisplayMarker} IDs, and the values are an array of decoration
  #   params objects attached to the marker.
  # Returns an empty object when no decorations are found
  decorationsForScreenRowRange: (startScreenRow, endScreenRow) ->
    @decorationManager.decorationsForScreenRowRange(startScreenRow, endScreenRow)

  decorationsStateForScreenRowRange: (startScreenRow, endScreenRow) ->
    @decorationManager.decorationsStateForScreenRowRange(startScreenRow, endScreenRow)

  # Extended: Get all decorations.
  #
  # * `propertyFilter` (optional) An {Object} containing key value pairs that
  #   the returned decorations' properties must match.
  #
  # Returns an {Array} of {Decoration}s.
  getDecorations: (propertyFilter) ->
    @decorationManager.getDecorations(propertyFilter)

  # Extended: Get all decorations of type 'line'.
  #
  # * `propertyFilter` (optional) An {Object} containing key value pairs that
  #   the returned decorations' properties must match.
  #
  # Returns an {Array} of {Decoration}s.
  getLineDecorations: (propertyFilter) ->
    @decorationManager.getLineDecorations(propertyFilter)

  # Extended: Get all decorations of type 'line-number'.
  #
  # * `propertyFilter` (optional) An {Object} containing key value pairs that
  #   the returned decorations' properties must match.
  #
  # Returns an {Array} of {Decoration}s.
  getLineNumberDecorations: (propertyFilter) ->
    @decorationManager.getLineNumberDecorations(propertyFilter)

  # Extended: Get all decorations of type 'highlight'.
  #
  # * `propertyFilter` (optional) An {Object} containing key value pairs that
  #   the returned decorations' properties must match.
  #
  # Returns an {Array} of {Decoration}s.
  getHighlightDecorations: (propertyFilter) ->
    @decorationManager.getHighlightDecorations(propertyFilter)

  # Extended: Get all decorations of type 'overlay'.
  #
  # * `propertyFilter` (optional) An {Object} containing key value pairs that
  #   the returned decorations' properties must match.
  #
  # Returns an {Array} of {Decoration}s.
  getOverlayDecorations: (propertyFilter) ->
    @decorationManager.getOverlayDecorations(propertyFilter)

  decorationForId: (id) ->
    @decorationManager.decorationForId(id)

  decorationsForMarkerId: (id) ->
    @decorationManager.decorationsForMarkerId(id)

  ###
  Section: Markers
  ###

  # Essential: Create a marker on the default marker layer with the given range
  # in buffer coordinates. This marker will maintain its logical location as the
  # buffer is changed, so if you mark a particular word, the marker will remain
  # over that word even if the word's location in the buffer changes.
  #
  # * `range` A {Range} or range-compatible {Array}
  # * `properties` A hash of key-value pairs to associate with the marker. There
  #   are also reserved property names that have marker-specific meaning.
  #   * `maintainHistory` (optional) {Boolean} Whether to store this marker's
  #     range before and after each change in the undo history. This allows the
  #     marker's position to be restored more accurately for certain undo/redo
  #     operations, but uses more time and memory. (default: false)
  #   * `reversed` (optional) {Boolean} Creates the marker in a reversed
  #     orientation. (default: false)
  #   * `persistent` (optional) {Boolean} Whether to include this marker when
  #     serializing the buffer. (default: true)
  #   * `invalidate` (optional) {String} Determines the rules by which changes
  #     to the buffer *invalidate* the marker. (default: 'overlap') It can be
  #     any of the following strategies, in order of fragility:
  #     * __never__: The marker is never marked as invalid. This is a good choice for
  #       markers representing selections in an editor.
  #     * __surround__: The marker is invalidated by changes that completely surround it.
  #     * __overlap__: The marker is invalidated by changes that surround the
  #       start or end of the marker. This is the default.
  #     * __inside__: The marker is invalidated by changes that extend into the
  #       inside of the marker. Changes that end at the marker's start or
  #       start at the marker's end do not invalidate the marker.
  #     * __touch__: The marker is invalidated by a change that touches the marked
  #       region in any way, including changes that end at the marker's
  #       start or start at the marker's end. This is the most fragile strategy.
  #
  # Returns a {DisplayMarker}.
  markBufferRange: (bufferRange, options) ->
    @defaultMarkerLayer.markBufferRange(bufferRange, options)

  # Essential: Create a marker on the default marker layer with the given range
  # in screen coordinates. This marker will maintain its logical location as the
  # buffer is changed, so if you mark a particular word, the marker will remain
  # over that word even if the word's location in the buffer changes.
  #
  # * `range` A {Range} or range-compatible {Array}
  # * `properties` A hash of key-value pairs to associate with the marker. There
  #   are also reserved property names that have marker-specific meaning.
  #   * `maintainHistory` (optional) {Boolean} Whether to store this marker's
  #     range before and after each change in the undo history. This allows the
  #     marker's position to be restored more accurately for certain undo/redo
  #     operations, but uses more time and memory. (default: false)
  #   * `reversed` (optional) {Boolean} Creates the marker in a reversed
  #     orientation. (default: false)
  #   * `persistent` (optional) {Boolean} Whether to include this marker when
  #     serializing the buffer. (default: true)
  #   * `invalidate` (optional) {String} Determines the rules by which changes
  #     to the buffer *invalidate* the marker. (default: 'overlap') It can be
  #     any of the following strategies, in order of fragility:
  #     * __never__: The marker is never marked as invalid. This is a good choice for
  #       markers representing selections in an editor.
  #     * __surround__: The marker is invalidated by changes that completely surround it.
  #     * __overlap__: The marker is invalidated by changes that surround the
  #       start or end of the marker. This is the default.
  #     * __inside__: The marker is invalidated by changes that extend into the
  #       inside of the marker. Changes that end at the marker's start or
  #       start at the marker's end do not invalidate the marker.
  #     * __touch__: The marker is invalidated by a change that touches the marked
  #       region in any way, including changes that end at the marker's
  #       start or start at the marker's end. This is the most fragile strategy.
  #
  # Returns a {DisplayMarker}.
  markScreenRange: (screenRange, options) ->
    @defaultMarkerLayer.markScreenRange(screenRange, options)

  # Essential: Create a marker on the default marker layer with the given buffer
  # position and no tail. To group multiple markers together in their own
  # private layer, see {::addMarkerLayer}.
  #
  # * `bufferPosition` A {Point} or point-compatible {Array}
  # * `options` (optional) An {Object} with the following keys:
  #   * `invalidate` (optional) {String} Determines the rules by which changes
  #     to the buffer *invalidate* the marker. (default: 'overlap') It can be
  #     any of the following strategies, in order of fragility:
  #     * __never__: The marker is never marked as invalid. This is a good choice for
  #       markers representing selections in an editor.
  #     * __surround__: The marker is invalidated by changes that completely surround it.
  #     * __overlap__: The marker is invalidated by changes that surround the
  #       start or end of the marker. This is the default.
  #     * __inside__: The marker is invalidated by changes that extend into the
  #       inside of the marker. Changes that end at the marker's start or
  #       start at the marker's end do not invalidate the marker.
  #     * __touch__: The marker is invalidated by a change that touches the marked
  #       region in any way, including changes that end at the marker's
  #       start or start at the marker's end. This is the most fragile strategy.
  #
  # Returns a {DisplayMarker}.
  markBufferPosition: (bufferPosition, options) ->
    @defaultMarkerLayer.markBufferPosition(bufferPosition, options)

  # Essential: Create a marker on the default marker layer with the given screen
  # position and no tail. To group multiple markers together in their own
  # private layer, see {::addMarkerLayer}.
  #
  # * `screenPosition` A {Point} or point-compatible {Array}
  # * `options` (optional) An {Object} with the following keys:
  #   * `invalidate` (optional) {String} Determines the rules by which changes
  #     to the buffer *invalidate* the marker. (default: 'overlap') It can be
  #     any of the following strategies, in order of fragility:
  #     * __never__: The marker is never marked as invalid. This is a good choice for
  #       markers representing selections in an editor.
  #     * __surround__: The marker is invalidated by changes that completely surround it.
  #     * __overlap__: The marker is invalidated by changes that surround the
  #       start or end of the marker. This is the default.
  #     * __inside__: The marker is invalidated by changes that extend into the
  #       inside of the marker. Changes that end at the marker's start or
  #       start at the marker's end do not invalidate the marker.
  #     * __touch__: The marker is invalidated by a change that touches the marked
  #       region in any way, including changes that end at the marker's
  #       start or start at the marker's end. This is the most fragile strategy.
  #   * `clipDirection` {String} If `'backward'`, returns the first valid
  #     position preceding an invalid position. If `'forward'`, returns the
  #     first valid position following an invalid position. If `'closest'`,
  #     returns the first valid position closest to an invalid position.
  #     Defaults to `'closest'`.
  #
  # Returns a {DisplayMarker}.
  markScreenPosition: (screenPosition, options) ->
    @defaultMarkerLayer.markScreenPosition(screenPosition, options)

  # Essential: Find all {DisplayMarker}s on the default marker layer that
  # match the given properties.
  #
  # This method finds markers based on the given properties. Markers can be
  # associated with custom properties that will be compared with basic equality.
  # In addition, there are several special properties that will be compared
  # with the range of the markers rather than their properties.
  #
  # * `properties` An {Object} containing properties that each returned marker
  #   must satisfy. Markers can be associated with custom properties, which are
  #   compared with basic equality. In addition, several reserved properties
  #   can be used to filter markers based on their current range:
  #   * `startBufferRow` Only include markers starting at this row in buffer
  #       coordinates.
  #   * `endBufferRow` Only include markers ending at this row in buffer
  #       coordinates.
  #   * `containsBufferRange` Only include markers containing this {Range} or
  #       in range-compatible {Array} in buffer coordinates.
  #   * `containsBufferPosition` Only include markers containing this {Point}
  #       or {Array} of `[row, column]` in buffer coordinates.
  #
  # Returns an {Array} of {DisplayMarker}s
  findMarkers: (params) ->
    @defaultMarkerLayer.findMarkers(params)

  # Extended: Get the {DisplayMarker} on the default layer for the given
  # marker id.
  #
  # * `id` {Number} id of the marker
  getMarker: (id) ->
    @defaultMarkerLayer.getMarker(id)

  # Extended: Get all {DisplayMarker}s on the default marker layer. Consider
  # using {::findMarkers}
  getMarkers: ->
    @defaultMarkerLayer.getMarkers()

  # Extended: Get the number of markers in the default marker layer.
  #
  # Returns a {Number}.
  getMarkerCount: ->
    @buffer.getMarkerCount()

  destroyMarker: (id) ->
    @getMarker(id)?.destroy()

  # Essential: Create a marker layer to group related markers.
  #
  # * `options` An {Object} containing the following keys:
  #   * `maintainHistory` A {Boolean} indicating whether marker state should be
  #     restored on undo/redo. Defaults to `false`.
  #   * `persistent` A {Boolean} indicating whether or not this marker layer
  #     should be serialized and deserialized along with the rest of the
  #     buffer. Defaults to `false`. If `true`, the marker layer's id will be
  #     maintained across the serialization boundary, allowing you to retrieve
  #     it via {::getMarkerLayer}.
  #
  # Returns a {DisplayMarkerLayer}.
  addMarkerLayer: (options) ->
    @displayLayer.addMarkerLayer(options)

  # Essential: Get a {DisplayMarkerLayer} by id.
  #
  # * `id` The id of the marker layer to retrieve.
  #
  # Returns a {DisplayMarkerLayer} or `undefined` if no layer exists with the
  # given id.
  getMarkerLayer: (id) ->
    @displayLayer.getMarkerLayer(id)

  # Essential: Get the default {DisplayMarkerLayer}.
  #
  # All marker APIs not tied to an explicit layer interact with this default
  # layer.
  #
  # Returns a {DisplayMarkerLayer}.
  getDefaultMarkerLayer: ->
    @defaultMarkerLayer

  ###
  Section: Cursors
  ###

  # Essential: Get the position of the most recently added cursor in buffer
  # coordinates.
  #
  # Returns a {Point}
  getCursorBufferPosition: ->
    @getLastCursor().getBufferPosition()

  # Essential: Get the position of all the cursor positions in buffer coordinates.
  #
  # Returns {Array} of {Point}s in the order they were added
  getCursorBufferPositions: ->
    cursor.getBufferPosition() for cursor in @getCursors()

  # Essential: Move the cursor to the given position in buffer coordinates.
  #
  # If there are multiple cursors, they will be consolidated to a single cursor.
  #
  # * `position` A {Point} or {Array} of `[row, column]`
  # * `options` (optional) An {Object} containing the following keys:
  #   * `autoscroll` Determines whether the editor scrolls to the new cursor's
  #     position. Defaults to true.
  setCursorBufferPosition: (position, options) ->
    @moveCursors (cursor) -> cursor.setBufferPosition(position, options)

  # Essential: Get a {Cursor} at given screen coordinates {Point}
  #
  # * `position` A {Point} or {Array} of `[row, column]`
  #
  # Returns the first matched {Cursor} or undefined
  getCursorAtScreenPosition: (position) ->
    for cursor in @cursors
      return cursor if cursor.getScreenPosition().isEqual(position)
    undefined

  # Essential: Get the position of the most recently added cursor in screen
  # coordinates.
  #
  # Returns a {Point}.
  getCursorScreenPosition: ->
    @getLastCursor().getScreenPosition()

  # Essential: Get the position of all the cursor positions in screen coordinates.
  #
  # Returns {Array} of {Point}s in the order the cursors were added
  getCursorScreenPositions: ->
    cursor.getScreenPosition() for cursor in @getCursors()

  # Essential: Move the cursor to the given position in screen coordinates.
  #
  # If there are multiple cursors, they will be consolidated to a single cursor.
  #
  # * `position` A {Point} or {Array} of `[row, column]`
  # * `options` (optional) An {Object} combining options for {::clipScreenPosition} with:
  #   * `autoscroll` Determines whether the editor scrolls to the new cursor's
  #     position. Defaults to true.
  setCursorScreenPosition: (position, options) ->
    if options?.clip?
      Grim.deprecate("The `clip` parameter has been deprecated and will be removed soon. Please, use `clipDirection` instead.")
      options.clipDirection ?= options.clip
    if options?.wrapAtSoftNewlines?
      Grim.deprecate("The `wrapAtSoftNewlines` parameter has been deprecated and will be removed soon. Please, use `clipDirection: 'forward'` instead.")
      options.clipDirection ?= if options.wrapAtSoftNewlines then 'forward' else 'backward'
    if options?.wrapBeyondNewlines?
      Grim.deprecate("The `wrapBeyondNewlines` parameter has been deprecated and will be removed soon. Please, use `clipDirection: 'forward'` instead.")
      options.clipDirection ?= if options.wrapBeyondNewlines then 'forward' else 'backward'

    @moveCursors (cursor) -> cursor.setScreenPosition(position, options)

  # Essential: Add a cursor at the given position in buffer coordinates.
  #
  # * `bufferPosition` A {Point} or {Array} of `[row, column]`
  #
  # Returns a {Cursor}.
  addCursorAtBufferPosition: (bufferPosition, options) ->
    @selectionsMarkerLayer.markBufferPosition(bufferPosition, {invalidate: 'never'})
    @getLastSelection().cursor.autoscroll() unless options?.autoscroll is false
    @getLastSelection().cursor

  # Essential: Add a cursor at the position in screen coordinates.
  #
  # * `screenPosition` A {Point} or {Array} of `[row, column]`
  #
  # Returns a {Cursor}.
  addCursorAtScreenPosition: (screenPosition, options) ->
    @selectionsMarkerLayer.markScreenPosition(screenPosition, {invalidate: 'never'})
    @getLastSelection().cursor.autoscroll() unless options?.autoscroll is false
    @getLastSelection().cursor

  # Essential: Returns {Boolean} indicating whether or not there are multiple cursors.
  hasMultipleCursors: ->
    @getCursors().length > 1

  # Essential: Move every cursor up one row in screen coordinates.
  #
  # * `lineCount` (optional) {Number} number of lines to move
  moveUp: (lineCount) ->
    @moveCursors (cursor) -> cursor.moveUp(lineCount, moveToEndOfSelection: true)

  # Essential: Move every cursor down one row in screen coordinates.
  #
  # * `lineCount` (optional) {Number} number of lines to move
  moveDown: (lineCount) ->
    @moveCursors (cursor) -> cursor.moveDown(lineCount, moveToEndOfSelection: true)

  # Essential: Move every cursor left one column.
  #
  # * `columnCount` (optional) {Number} number of columns to move (default: 1)
  moveLeft: (columnCount) ->
    @moveCursors (cursor) -> cursor.moveLeft(columnCount, moveToEndOfSelection: true)

  # Essential: Move every cursor right one column.
  #
  # * `columnCount` (optional) {Number} number of columns to move (default: 1)
  moveRight: (columnCount) ->
    @moveCursors (cursor) -> cursor.moveRight(columnCount, moveToEndOfSelection: true)

  # Essential: Move every cursor to the beginning of its line in buffer coordinates.
  moveToBeginningOfLine: ->
    @moveCursors (cursor) -> cursor.moveToBeginningOfLine()

  # Essential: Move every cursor to the beginning of its line in screen coordinates.
  moveToBeginningOfScreenLine: ->
    @moveCursors (cursor) -> cursor.moveToBeginningOfScreenLine()

  # Essential: Move every cursor to the first non-whitespace character of its line.
  moveToFirstCharacterOfLine: ->
    @moveCursors (cursor) -> cursor.moveToFirstCharacterOfLine()

  # Essential: Move every cursor to the end of its line in buffer coordinates.
  moveToEndOfLine: ->
    @moveCursors (cursor) -> cursor.moveToEndOfLine()

  # Essential: Move every cursor to the end of its line in screen coordinates.
  moveToEndOfScreenLine: ->
    @moveCursors (cursor) -> cursor.moveToEndOfScreenLine()

  # Essential: Move every cursor to the beginning of its surrounding word.
  moveToBeginningOfWord: ->
    @moveCursors (cursor) -> cursor.moveToBeginningOfWord()

  # Essential: Move every cursor to the end of its surrounding word.
  moveToEndOfWord: ->
    @moveCursors (cursor) -> cursor.moveToEndOfWord()

  # Cursor Extended

  # Extended: Move every cursor to the top of the buffer.
  #
  # If there are multiple cursors, they will be merged into a single cursor.
  moveToTop: ->
    @moveCursors (cursor) -> cursor.moveToTop()

  # Extended: Move every cursor to the bottom of the buffer.
  #
  # If there are multiple cursors, they will be merged into a single cursor.
  moveToBottom: ->
    @moveCursors (cursor) -> cursor.moveToBottom()

  # Extended: Move every cursor to the beginning of the next word.
  moveToBeginningOfNextWord: ->
    @moveCursors (cursor) -> cursor.moveToBeginningOfNextWord()

  # Extended: Move every cursor to the previous word boundary.
  moveToPreviousWordBoundary: ->
    @moveCursors (cursor) -> cursor.moveToPreviousWordBoundary()

  # Extended: Move every cursor to the next word boundary.
  moveToNextWordBoundary: ->
    @moveCursors (cursor) -> cursor.moveToNextWordBoundary()

  # Extended: Move every cursor to the previous subword boundary.
  moveToPreviousSubwordBoundary: ->
    @moveCursors (cursor) -> cursor.moveToPreviousSubwordBoundary()

  # Extended: Move every cursor to the next subword boundary.
  moveToNextSubwordBoundary: ->
    @moveCursors (cursor) -> cursor.moveToNextSubwordBoundary()

  # Extended: Move every cursor to the beginning of the next paragraph.
  moveToBeginningOfNextParagraph: ->
    @moveCursors (cursor) -> cursor.moveToBeginningOfNextParagraph()

  # Extended: Move every cursor to the beginning of the previous paragraph.
  moveToBeginningOfPreviousParagraph: ->
    @moveCursors (cursor) -> cursor.moveToBeginningOfPreviousParagraph()

  # Extended: Returns the most recently added {Cursor}
  getLastCursor: ->
    @createLastSelectionIfNeeded()
    _.last(@cursors)

  # Extended: Returns the word surrounding the most recently added cursor.
  #
  # * `options` (optional) See {Cursor::getBeginningOfCurrentWordBufferPosition}.
  getWordUnderCursor: (options) ->
    @getTextInBufferRange(@getLastCursor().getCurrentWordBufferRange(options))

  # Extended: Get an Array of all {Cursor}s.
  getCursors: ->
    @createLastSelectionIfNeeded()
    @cursors.slice()

  # Extended: Get all {Cursors}s, ordered by their position in the buffer
  # instead of the order in which they were added.
  #
  # Returns an {Array} of {Selection}s.
  getCursorsOrderedByBufferPosition: ->
    @getCursors().sort (a, b) -> a.compare(b)

  cursorsForScreenRowRange: (startScreenRow, endScreenRow) ->
    cursors = []
    for marker in @selectionsMarkerLayer.findMarkers(intersectsScreenRowRange: [startScreenRow, endScreenRow])
      if cursor = @cursorsByMarkerId.get(marker.id)
        cursors.push(cursor)
    cursors

  # Add a cursor based on the given {DisplayMarker}.
  addCursor: (marker) ->
    cursor = new Cursor(editor: this, marker: marker, config: @config)
    @cursors.push(cursor)
    @cursorsByMarkerId.set(marker.id, cursor)
    @decorateMarker(marker, type: 'line-number', class: 'cursor-line')
    @decorateMarker(marker, type: 'line-number', class: 'cursor-line-no-selection', onlyHead: true, onlyEmpty: true)
    @decorateMarker(marker, type: 'line', class: 'cursor-line', onlyEmpty: true)
    @emitter.emit 'did-add-cursor', cursor
    cursor

  moveCursors: (fn) ->
    fn(cursor) for cursor in @getCursors()
    @mergeCursors()

  cursorMoved: (event) ->
    @emitter.emit 'did-change-cursor-position', event

  # Merge cursors that have the same screen position
  mergeCursors: ->
    positions = {}
    for cursor in @getCursors()
      position = cursor.getBufferPosition().toString()
      if positions.hasOwnProperty(position)
        cursor.destroy()
      else
        positions[position] = true
    return

  preserveCursorPositionOnBufferReload: ->
    cursorPosition = null
    @disposables.add @buffer.onWillReload =>
      cursorPosition = @getCursorBufferPosition()
    @disposables.add @buffer.onDidReload =>
      @setCursorBufferPosition(cursorPosition) if cursorPosition
      cursorPosition = null

  ###
  Section: Selections
  ###

  # Essential: Get the selected text of the most recently added selection.
  #
  # Returns a {String}.
  getSelectedText: ->
    @getLastSelection().getText()

  # Essential: Get the {Range} of the most recently added selection in buffer
  # coordinates.
  #
  # Returns a {Range}.
  getSelectedBufferRange: ->
    @getLastSelection().getBufferRange()

  # Essential: Get the {Range}s of all selections in buffer coordinates.
  #
  # The ranges are sorted by when the selections were added. Most recent at the end.
  #
  # Returns an {Array} of {Range}s.
  getSelectedBufferRanges: ->
    selection.getBufferRange() for selection in @getSelections()

  # Essential: Set the selected range in buffer coordinates. If there are multiple
  # selections, they are reduced to a single selection with the given range.
  #
  # * `bufferRange` A {Range} or range-compatible {Array}.
  # * `options` (optional) An options {Object}:
  #   * `reversed` A {Boolean} indicating whether to create the selection in a
  #     reversed orientation.
  #   * `preserveFolds` A {Boolean}, which if `true` preserves the fold settings after the
  #     selection is set.
  setSelectedBufferRange: (bufferRange, options) ->
    @setSelectedBufferRanges([bufferRange], options)

  # Essential: Set the selected ranges in buffer coordinates. If there are multiple
  # selections, they are replaced by new selections with the given ranges.
  #
  # * `bufferRanges` An {Array} of {Range}s or range-compatible {Array}s.
  # * `options` (optional) An options {Object}:
  #   * `reversed` A {Boolean} indicating whether to create the selection in a
  #     reversed orientation.
  #   * `preserveFolds` A {Boolean}, which if `true` preserves the fold settings after the
  #     selection is set.
  setSelectedBufferRanges: (bufferRanges, options={}) ->
    throw new Error("Passed an empty array to setSelectedBufferRanges") unless bufferRanges.length

    selections = @getSelections()
    selection.destroy() for selection in selections[bufferRanges.length...]

    @mergeIntersectingSelections options, =>
      for bufferRange, i in bufferRanges
        bufferRange = Range.fromObject(bufferRange)
        if selections[i]
          selections[i].setBufferRange(bufferRange, options)
        else
          @addSelectionForBufferRange(bufferRange, options)
      return

  # Essential: Get the {Range} of the most recently added selection in screen
  # coordinates.
  #
  # Returns a {Range}.
  getSelectedScreenRange: ->
    @getLastSelection().getScreenRange()

  # Essential: Get the {Range}s of all selections in screen coordinates.
  #
  # The ranges are sorted by when the selections were added. Most recent at the end.
  #
  # Returns an {Array} of {Range}s.
  getSelectedScreenRanges: ->
    selection.getScreenRange() for selection in @getSelections()

  # Essential: Set the selected range in screen coordinates. If there are multiple
  # selections, they are reduced to a single selection with the given range.
  #
  # * `screenRange` A {Range} or range-compatible {Array}.
  # * `options` (optional) An options {Object}:
  #   * `reversed` A {Boolean} indicating whether to create the selection in a
  #     reversed orientation.
  setSelectedScreenRange: (screenRange, options) ->
    @setSelectedBufferRange(@bufferRangeForScreenRange(screenRange, options), options)

  # Essential: Set the selected ranges in screen coordinates. If there are multiple
  # selections, they are replaced by new selections with the given ranges.
  #
  # * `screenRanges` An {Array} of {Range}s or range-compatible {Array}s.
  # * `options` (optional) An options {Object}:
  #   * `reversed` A {Boolean} indicating whether to create the selection in a
  #     reversed orientation.
  setSelectedScreenRanges: (screenRanges, options={}) ->
    throw new Error("Passed an empty array to setSelectedScreenRanges") unless screenRanges.length

    selections = @getSelections()
    selection.destroy() for selection in selections[screenRanges.length...]

    @mergeIntersectingSelections options, =>
      for screenRange, i in screenRanges
        screenRange = Range.fromObject(screenRange)
        if selections[i]
          selections[i].setScreenRange(screenRange, options)
        else
          @addSelectionForScreenRange(screenRange, options)
      return

  # Essential: Add a selection for the given range in buffer coordinates.
  #
  # * `bufferRange` A {Range}
  # * `options` (optional) An options {Object}:
  #   * `reversed` A {Boolean} indicating whether to create the selection in a
  #     reversed orientation.
  #   * `preserveFolds` A {Boolean}, which if `true` preserves the fold settings after the
  #     selection is set.
  #
  # Returns the added {Selection}.
  addSelectionForBufferRange: (bufferRange, options={}) ->
    unless options.preserveFolds
      @destroyFoldsIntersectingBufferRange(bufferRange)
    @selectionsMarkerLayer.markBufferRange(bufferRange, {invalidate: 'never', reversed: options.reversed ? false})
    @getLastSelection().autoscroll() unless options.autoscroll is false
    @getLastSelection()

  # Essential: Add a selection for the given range in screen coordinates.
  #
  # * `screenRange` A {Range}
  # * `options` (optional) An options {Object}:
  #   * `reversed` A {Boolean} indicating whether to create the selection in a
  #     reversed orientation.
  #   * `preserveFolds` A {Boolean}, which if `true` preserves the fold settings after the
  #     selection is set.
  # Returns the added {Selection}.
  addSelectionForScreenRange: (screenRange, options={}) ->
    @addSelectionForBufferRange(@bufferRangeForScreenRange(screenRange), options)

  # Essential: Select from the current cursor position to the given position in
  # buffer coordinates.
  #
  # This method may merge selections that end up intesecting.
  #
  # * `position` An instance of {Point}, with a given `row` and `column`.
  selectToBufferPosition: (position) ->
    lastSelection = @getLastSelection()
    lastSelection.selectToBufferPosition(position)
    @mergeIntersectingSelections(reversed: lastSelection.isReversed())

  # Essential: Select from the current cursor position to the given position in
  # screen coordinates.
  #
  # This method may merge selections that end up intesecting.
  #
  # * `position` An instance of {Point}, with a given `row` and `column`.
  selectToScreenPosition: (position, options) ->
    lastSelection = @getLastSelection()
    lastSelection.selectToScreenPosition(position, options)
    unless options?.suppressSelectionMerge
      @mergeIntersectingSelections(reversed: lastSelection.isReversed())

  # Essential: Move the cursor of each selection one character upward while
  # preserving the selection's tail position.
  #
  # * `rowCount` (optional) {Number} number of rows to select (default: 1)
  #
  # This method may merge selections that end up intesecting.
  selectUp: (rowCount) ->
    @expandSelectionsBackward (selection) -> selection.selectUp(rowCount)

  # Essential: Move the cursor of each selection one character downward while
  # preserving the selection's tail position.
  #
  # * `rowCount` (optional) {Number} number of rows to select (default: 1)
  #
  # This method may merge selections that end up intesecting.
  selectDown: (rowCount) ->
    @expandSelectionsForward (selection) -> selection.selectDown(rowCount)

  # Essential: Move the cursor of each selection one character leftward while
  # preserving the selection's tail position.
  #
  # * `columnCount` (optional) {Number} number of columns to select (default: 1)
  #
  # This method may merge selections that end up intesecting.
  selectLeft: (columnCount) ->
    @expandSelectionsBackward (selection) -> selection.selectLeft(columnCount)

  # Essential: Move the cursor of each selection one character rightward while
  # preserving the selection's tail position.
  #
  # * `columnCount` (optional) {Number} number of columns to select (default: 1)
  #
  # This method may merge selections that end up intesecting.
  selectRight: (columnCount) ->
    @expandSelectionsForward (selection) -> selection.selectRight(columnCount)

  # Essential: Select from the top of the buffer to the end of the last selection
  # in the buffer.
  #
  # This method merges multiple selections into a single selection.
  selectToTop: ->
    @expandSelectionsBackward (selection) -> selection.selectToTop()

  # Essential: Selects from the top of the first selection in the buffer to the end
  # of the buffer.
  #
  # This method merges multiple selections into a single selection.
  selectToBottom: ->
    @expandSelectionsForward (selection) -> selection.selectToBottom()

  # Essential: Select all text in the buffer.
  #
  # This method merges multiple selections into a single selection.
  selectAll: ->
    @expandSelectionsForward (selection) -> selection.selectAll()

  # Essential: Move the cursor of each selection to the beginning of its line
  # while preserving the selection's tail position.
  #
  # This method may merge selections that end up intesecting.
  selectToBeginningOfLine: ->
    @expandSelectionsBackward (selection) -> selection.selectToBeginningOfLine()

  # Essential: Move the cursor of each selection to the first non-whitespace
  # character of its line while preserving the selection's tail position. If the
  # cursor is already on the first character of the line, move it to the
  # beginning of the line.
  #
  # This method may merge selections that end up intersecting.
  selectToFirstCharacterOfLine: ->
    @expandSelectionsBackward (selection) -> selection.selectToFirstCharacterOfLine()

  # Essential: Move the cursor of each selection to the end of its line while
  # preserving the selection's tail position.
  #
  # This method may merge selections that end up intersecting.
  selectToEndOfLine: ->
    @expandSelectionsForward (selection) -> selection.selectToEndOfLine()

  # Essential: Expand selections to the beginning of their containing word.
  #
  # Operates on all selections. Moves the cursor to the beginning of the
  # containing word while preserving the selection's tail position.
  selectToBeginningOfWord: ->
    @expandSelectionsBackward (selection) -> selection.selectToBeginningOfWord()

  # Essential: Expand selections to the end of their containing word.
  #
  # Operates on all selections. Moves the cursor to the end of the containing
  # word while preserving the selection's tail position.
  selectToEndOfWord: ->
    @expandSelectionsForward (selection) -> selection.selectToEndOfWord()

  # Extended: For each selection, move its cursor to the preceding subword
  # boundary while maintaining the selection's tail position.
  #
  # This method may merge selections that end up intersecting.
  selectToPreviousSubwordBoundary: ->
    @expandSelectionsBackward (selection) -> selection.selectToPreviousSubwordBoundary()

  # Extended: For each selection, move its cursor to the next subword boundary
  # while maintaining the selection's tail position.
  #
  # This method may merge selections that end up intersecting.
  selectToNextSubwordBoundary: ->
    @expandSelectionsForward (selection) -> selection.selectToNextSubwordBoundary()

  # Essential: For each cursor, select the containing line.
  #
  # This method merges selections on successive lines.
  selectLinesContainingCursors: ->
    @expandSelectionsForward (selection) -> selection.selectLine()

  # Essential: Select the word surrounding each cursor.
  selectWordsContainingCursors: ->
    @expandSelectionsForward (selection) -> selection.selectWord()

  # Selection Extended

  # Extended: For each selection, move its cursor to the preceding word boundary
  # while maintaining the selection's tail position.
  #
  # This method may merge selections that end up intersecting.
  selectToPreviousWordBoundary: ->
    @expandSelectionsBackward (selection) -> selection.selectToPreviousWordBoundary()

  # Extended: For each selection, move its cursor to the next word boundary while
  # maintaining the selection's tail position.
  #
  # This method may merge selections that end up intersecting.
  selectToNextWordBoundary: ->
    @expandSelectionsForward (selection) -> selection.selectToNextWordBoundary()

  # Extended: Expand selections to the beginning of the next word.
  #
  # Operates on all selections. Moves the cursor to the beginning of the next
  # word while preserving the selection's tail position.
  selectToBeginningOfNextWord: ->
    @expandSelectionsForward (selection) -> selection.selectToBeginningOfNextWord()

  # Extended: Expand selections to the beginning of the next paragraph.
  #
  # Operates on all selections. Moves the cursor to the beginning of the next
  # paragraph while preserving the selection's tail position.
  selectToBeginningOfNextParagraph: ->
    @expandSelectionsForward (selection) -> selection.selectToBeginningOfNextParagraph()

  # Extended: Expand selections to the beginning of the next paragraph.
  #
  # Operates on all selections. Moves the cursor to the beginning of the next
  # paragraph while preserving the selection's tail position.
  selectToBeginningOfPreviousParagraph: ->
    @expandSelectionsBackward (selection) -> selection.selectToBeginningOfPreviousParagraph()

  # Extended: Select the range of the given marker if it is valid.
  #
  # * `marker` A {DisplayMarker}
  #
  # Returns the selected {Range} or `undefined` if the marker is invalid.
  selectMarker: (marker) ->
    if marker.isValid()
      range = marker.getBufferRange()
      @setSelectedBufferRange(range)
      range

  # Extended: Get the most recently added {Selection}.
  #
  # Returns a {Selection}.
  getLastSelection: ->
    @createLastSelectionIfNeeded()
    _.last(@selections)

  # Extended: Get current {Selection}s.
  #
  # Returns: An {Array} of {Selection}s.
  getSelections: ->
    @createLastSelectionIfNeeded()
    @selections.slice()

  # Extended: Get all {Selection}s, ordered by their position in the buffer
  # instead of the order in which they were added.
  #
  # Returns an {Array} of {Selection}s.
  getSelectionsOrderedByBufferPosition: ->
    @getSelections().sort (a, b) -> a.compare(b)

  # Extended: Determine if a given range in buffer coordinates intersects a
  # selection.
  #
  # * `bufferRange` A {Range} or range-compatible {Array}.
  #
  # Returns a {Boolean}.
  selectionIntersectsBufferRange: (bufferRange) ->
    _.any @getSelections(), (selection) ->
      selection.intersectsBufferRange(bufferRange)

  # Selections Private

  # Add a similarly-shaped selection to the next eligible line below
  # each selection.
  #
  # Operates on all selections. If the selection is empty, adds an empty
  # selection to the next following non-empty line as close to the current
  # selection's column as possible. If the selection is non-empty, adds a
  # selection to the next line that is long enough for a non-empty selection
  # starting at the same column as the current selection to be added to it.
  addSelectionBelow: ->
    @expandSelectionsForward (selection) -> selection.addSelectionBelow()

  # Add a similarly-shaped selection to the next eligible line above
  # each selection.
  #
  # Operates on all selections. If the selection is empty, adds an empty
  # selection to the next preceding non-empty line as close to the current
  # selection's column as possible. If the selection is non-empty, adds a
  # selection to the next line that is long enough for a non-empty selection
  # starting at the same column as the current selection to be added to it.
  addSelectionAbove: ->
    @expandSelectionsBackward (selection) -> selection.addSelectionAbove()

  # Calls the given function with each selection, then merges selections
  expandSelectionsForward: (fn) ->
    @mergeIntersectingSelections =>
      fn(selection) for selection in @getSelections()
      return

  # Calls the given function with each selection, then merges selections in the
  # reversed orientation
  expandSelectionsBackward: (fn) ->
    @mergeIntersectingSelections reversed: true, =>
      fn(selection) for selection in @getSelections()
      return

  finalizeSelections: ->
    selection.finalize() for selection in @getSelections()
    return

  selectionsForScreenRows: (startRow, endRow) ->
    @getSelections().filter (selection) -> selection.intersectsScreenRowRange(startRow, endRow)

  # Merges intersecting selections. If passed a function, it executes
  # the function with merging suppressed, then merges intersecting selections
  # afterward.
  mergeIntersectingSelections: (args...) ->
    @mergeSelections args..., (previousSelection, currentSelection) ->
      exclusive = not currentSelection.isEmpty() and not previousSelection.isEmpty()

      previousSelection.intersectsWith(currentSelection, exclusive)

  mergeSelectionsOnSameRows: (args...) ->
    @mergeSelections args..., (previousSelection, currentSelection) ->
      screenRange = currentSelection.getScreenRange()

      previousSelection.intersectsScreenRowRange(screenRange.start.row, screenRange.end.row)

  avoidMergingSelections: (args...) ->
    @mergeSelections args..., -> false

  mergeSelections: (args...) ->
    mergePredicate = args.pop()
    fn = args.pop() if _.isFunction(_.last(args))
    options = args.pop() ? {}

    return fn?() if @suppressSelectionMerging

    if fn?
      @suppressSelectionMerging = true
      result = fn()
      @suppressSelectionMerging = false

    reducer = (disjointSelections, selection) ->
      adjacentSelection = _.last(disjointSelections)
      if mergePredicate(adjacentSelection, selection)
        adjacentSelection.merge(selection, options)
        disjointSelections
      else
        disjointSelections.concat([selection])

    [head, tail...] = @getSelectionsOrderedByBufferPosition()
    _.reduce(tail, reducer, [head])
    return result if fn?

  # Add a {Selection} based on the given {DisplayMarker}.
  #
  # * `marker` The {DisplayMarker} to highlight
  # * `options` (optional) An {Object} that pertains to the {Selection} constructor.
  #
  # Returns the new {Selection}.
  addSelection: (marker, options={}) ->
    cursor = @addCursor(marker)
    selection = new Selection(_.extend({editor: this, marker, cursor, @clipboard}, options))
    @selections.push(selection)
    selectionBufferRange = selection.getBufferRange()
    @mergeIntersectingSelections(preserveFolds: options.preserveFolds)

    if selection.destroyed
      for selection in @getSelections()
        if selection.intersectsBufferRange(selectionBufferRange)
          return selection
    else
      @emitter.emit 'did-add-selection', selection
      selection

  # Remove the given selection.
  removeSelection: (selection) ->
    _.remove(@cursors, selection.cursor)
    _.remove(@selections, selection)
    @cursorsByMarkerId.delete(selection.cursor.marker.id)
    @emitter.emit 'did-remove-cursor', selection.cursor
    @emitter.emit 'did-remove-selection', selection

  # Reduce one or more selections to a single empty selection based on the most
  # recently added cursor.
  clearSelections: (options) ->
    @consolidateSelections()
    @getLastSelection().clear(options)

  # Reduce multiple selections to the least recently added selection.
  consolidateSelections: ->
    selections = @getSelections()
    if selections.length > 1
      selection.destroy() for selection in selections[1...(selections.length)]
      selections[0].autoscroll(center: true)
      true
    else
      false

  # Called by the selection
  selectionRangeChanged: (event) ->
    @emitter.emit 'did-change-selection-range', event

  createLastSelectionIfNeeded: ->
    if @selections.length is 0
      @addSelectionForBufferRange([[0, 0], [0, 0]], autoscroll: false, preserveFolds: true)

  ###
  Section: Searching and Replacing
  ###

  # Essential: Scan regular expression matches in the entire buffer, calling the
  # given iterator function on each match.
  #
  # `::scan` functions as the replace method as well via the `replace`
  #
  # If you're programmatically modifying the results, you may want to try
  # {::backwardsScanInBufferRange} to avoid tripping over your own changes.
  #
  # * `regex` A {RegExp} to search for.
  # * `iterator` A {Function} that's called on each match
  #   * `object` {Object}
  #     * `match` The current regular expression match.
  #     * `matchText` A {String} with the text of the match.
  #     * `range` The {Range} of the match.
  #     * `stop` Call this {Function} to terminate the scan.
  #     * `replace` Call this {Function} with a {String} to replace the match.
  scan: (regex, iterator) -> @buffer.scan(regex, iterator)

  # Essential: Scan regular expression matches in a given range, calling the given
  # iterator function on each match.
  #
  # * `regex` A {RegExp} to search for.
  # * `range` A {Range} in which to search.
  # * `iterator` A {Function} that's called on each match with an {Object}
  #   containing the following keys:
  #   * `match` The current regular expression match.
  #   * `matchText` A {String} with the text of the match.
  #   * `range` The {Range} of the match.
  #   * `stop` Call this {Function} to terminate the scan.
  #   * `replace` Call this {Function} with a {String} to replace the match.
  scanInBufferRange: (regex, range, iterator) -> @buffer.scanInRange(regex, range, iterator)

  # Essential: Scan regular expression matches in a given range in reverse order,
  # calling the given iterator function on each match.
  #
  # * `regex` A {RegExp} to search for.
  # * `range` A {Range} in which to search.
  # * `iterator` A {Function} that's called on each match with an {Object}
  #   containing the following keys:
  #   * `match` The current regular expression match.
  #   * `matchText` A {String} with the text of the match.
  #   * `range` The {Range} of the match.
  #   * `stop` Call this {Function} to terminate the scan.
  #   * `replace` Call this {Function} with a {String} to replace the match.
  backwardsScanInBufferRange: (regex, range, iterator) -> @buffer.backwardsScanInRange(regex, range, iterator)

  ###
  Section: Tab Behavior
  ###

  # Essential: Returns a {Boolean} indicating whether softTabs are enabled for this
  # editor.
  getSoftTabs: -> @softTabs

  # Essential: Enable or disable soft tabs for this editor.
  #
  # * `softTabs` A {Boolean}
  setSoftTabs: (@softTabs) -> @softTabs

  # Essential: Toggle soft tabs for this editor
  toggleSoftTabs: -> @setSoftTabs(not @getSoftTabs())

  # Essential: Get the on-screen length of tab characters.
  #
  # Returns a {Number}.
  getTabLength: ->
    if @tabLength?
      @tabLength
    else
      @config.get('editor.tabLength', scope: @getRootScopeDescriptor())

  # Essential: Set the on-screen length of tab characters. Setting this to a
  # {Number} This will override the `editor.tabLength` setting.
  #
  # * `tabLength` {Number} length of a single tab. Setting to `null` will
  #   fallback to using the `editor.tabLength` config setting
  setTabLength: (tabLength) ->
    return if tabLength is @tabLength

    @tabLength = tabLength
    @tokenizedBuffer.setTabLength(@tabLength)
    @resetDisplayLayer()

  setIgnoreInvisibles: (ignoreInvisibles) ->
    return if ignoreInvisibles is @ignoreInvisibles

    @ignoreInvisibles = ignoreInvisibles
    @resetDisplayLayer()

  getInvisibles: ->
    scopeDescriptor = @getRootScopeDescriptor()
    if @config.get('editor.showInvisibles', scope: scopeDescriptor) and not @ignoreInvisibles and @showInvisibles
      @config.get('editor.invisibles', scope: scopeDescriptor)
    else
      {}

  # Extended: Determine if the buffer uses hard or soft tabs.
  #
  # Returns `true` if the first non-comment line with leading whitespace starts
  # with a space character. Returns `false` if it starts with a hard tab (`\t`).
  #
  # Returns a {Boolean} or undefined if no non-comment lines had leading
  # whitespace.
  usesSoftTabs: ->
    for bufferRow in [0..@buffer.getLastRow()]
      continue if @tokenizedBuffer.tokenizedLineForRow(bufferRow).isComment()

      line = @buffer.lineForRow(bufferRow)
      return true  if line[0] is ' '
      return false if line[0] is '\t'

    undefined

  # Extended: Get the text representing a single level of indent.
  #
  # If soft tabs are enabled, the text is composed of N spaces, where N is the
  # tab length. Otherwise the text is a tab character (`\t`).
  #
  # Returns a {String}.
  getTabText: -> @buildIndentString(1)

  # If soft tabs are enabled, convert all hard tabs to soft tabs in the given
  # {Range}.
  normalizeTabsInBufferRange: (bufferRange) ->
    return unless @getSoftTabs()
    @scanInBufferRange /\t/g, bufferRange, ({replace}) => replace(@getTabText())

  # Private: Computes whether or not this editor should use softTabs based on
  # the `editor.tabType` setting.
  #
  # Returns a {Boolean}
  shouldUseSoftTabs: ({defaultValue}) ->
    tabType = @config.get('editor.tabType', scope: @getRootScopeDescriptor())
    switch tabType
      when 'auto'
        @usesSoftTabs() ? defaultValue ? @config.get('editor.softTabs') ? true
      when 'hard'
        false
      when 'soft'
        true

  ###
  Section: Soft Wrap Behavior
  ###

  # Essential: Determine whether lines in this editor are soft-wrapped.
  #
  # Returns a {Boolean}.
  isSoftWrapped: ->
    if @largeFileMode
      false
    else
      scopeDescriptor = @getRootScopeDescriptor()
      @softWrapped ? @config.get('editor.softWrap', scope: scopeDescriptor) ? false

  # Essential: Enable or disable soft wrapping for this editor.
  #
  # * `softWrapped` A {Boolean}
  #
  # Returns a {Boolean}.
  setSoftWrapped: (softWrapped) ->
    if softWrapped isnt @softWrapped
      @softWrapped = softWrapped
      @resetDisplayLayer()
      softWrapped = @isSoftWrapped()
      @emitter.emit 'did-change-soft-wrapped', softWrapped
      softWrapped
    else
      @isSoftWrapped()

  # Essential: Toggle soft wrapping for this editor
  #
  # Returns a {Boolean}.
  toggleSoftWrapped: -> @setSoftWrapped(not @isSoftWrapped())

  # Essential: Gets the column at which column will soft wrap
  getSoftWrapColumn: ->
    scopeDescriptor = @getRootScopeDescriptor()
    if @isSoftWrapped()
      if @config.get('editor.softWrapAtPreferredLineLength', scope: scopeDescriptor)
        @config.get('editor.preferredLineLength', scope: scopeDescriptor)
      else
        @getEditorWidthInChars()
    else
      Infinity

  ###
  Section: Indentation
  ###

  # Essential: Get the indentation level of the given a buffer row.
  #
  # Returns how deeply the given row is indented based on the soft tabs and
  # tab length settings of this editor. Note that if soft tabs are enabled and
  # the tab length is 2, a row with 4 leading spaces would have an indentation
  # level of 2.
  #
  # * `bufferRow` A {Number} indicating the buffer row.
  #
  # Returns a {Number}.
  indentationForBufferRow: (bufferRow) ->
    @indentLevelForLine(@lineTextForBufferRow(bufferRow))

  # Essential: Set the indentation level for the given buffer row.
  #
  # Inserts or removes hard tabs or spaces based on the soft tabs and tab length
  # settings of this editor in order to bring it to the given indentation level.
  # Note that if soft tabs are enabled and the tab length is 2, a row with 4
  # leading spaces would have an indentation level of 2.
  #
  # * `bufferRow` A {Number} indicating the buffer row.
  # * `newLevel` A {Number} indicating the new indentation level.
  # * `options` (optional) An {Object} with the following keys:
  #   * `preserveLeadingWhitespace` `true` to preserve any whitespace already at
  #      the beginning of the line (default: false).
  setIndentationForBufferRow: (bufferRow, newLevel, {preserveLeadingWhitespace}={}) ->
    if preserveLeadingWhitespace
      endColumn = 0
    else
      endColumn = @lineTextForBufferRow(bufferRow).match(/^\s*/)[0].length
    newIndentString = @buildIndentString(newLevel)
    @buffer.setTextInRange([[bufferRow, 0], [bufferRow, endColumn]], newIndentString)

  # Extended: Indent rows intersecting selections by one level.
  indentSelectedRows: ->
    @mutateSelectedText (selection) -> selection.indentSelectedRows()

  # Extended: Outdent rows intersecting selections by one level.
  outdentSelectedRows: ->
    @mutateSelectedText (selection) -> selection.outdentSelectedRows()

  # Extended: Get the indentation level of the given line of text.
  #
  # Returns how deeply the given line is indented based on the soft tabs and
  # tab length settings of this editor. Note that if soft tabs are enabled and
  # the tab length is 2, a row with 4 leading spaces would have an indentation
  # level of 2.
  #
  # * `line` A {String} representing a line of text.
  #
  # Returns a {Number}.
  indentLevelForLine: (line) ->
    @tokenizedBuffer.indentLevelForLine(line)

  # Extended: Indent rows intersecting selections based on the grammar's suggested
  # indent level.
  autoIndentSelectedRows: ->
    @mutateSelectedText (selection) -> selection.autoIndentSelectedRows()

  # Indent all lines intersecting selections. See {Selection::indent} for more
  # information.
  indent: (options={}) ->
    options.autoIndent ?= @shouldAutoIndent()
    @mutateSelectedText (selection) -> selection.indent(options)

  # Constructs the string used for indents.
  buildIndentString: (level, column=0) ->
    if @getSoftTabs()
      tabStopViolation = column % @getTabLength()
      _.multiplyString(" ", Math.floor(level * @getTabLength()) - tabStopViolation)
    else
      excessWhitespace = _.multiplyString(' ', Math.round((level - Math.floor(level)) * @getTabLength()))
      _.multiplyString("\t", Math.floor(level)) + excessWhitespace

  ###
  Section: Grammars
  ###

  # Essential: Get the current {Grammar} of this editor.
  getGrammar: ->
    @tokenizedBuffer.grammar

  # Essential: Set the current {Grammar} of this editor.
  #
  # Assigning a grammar will cause the editor to re-tokenize based on the new
  # grammar.
  #
  # * `grammar` {Grammar}
  setGrammar: (grammar) ->
    @tokenizedBuffer.setGrammar(grammar)

  # Reload the grammar based on the file name.
  reloadGrammar: ->
    @tokenizedBuffer.reloadGrammar()

  # Experimental: Get a notification when async tokenization is completed.
  onDidTokenize: (callback) ->
    @tokenizedBuffer.onDidTokenize(callback)

  ###
  Section: Managing Syntax Scopes
  ###

  # Essential: Returns a {ScopeDescriptor} that includes this editor's language.
  # e.g. `['.source.ruby']`, or `['.source.coffee']`. You can use this with
  # {Config::get} to get language specific config values.
  getRootScopeDescriptor: ->
    @tokenizedBuffer.rootScopeDescriptor

  # Essential: Get the syntactic scopeDescriptor for the given position in buffer
  # coordinates. Useful with {Config::get}.
  #
  # For example, if called with a position inside the parameter list of an
  # anonymous CoffeeScript function, the method returns the following array:
  # `["source.coffee", "meta.inline.function.coffee", "variable.parameter.function.coffee"]`
  #
  # * `bufferPosition` A {Point} or {Array} of [row, column].
  #
  # Returns a {ScopeDescriptor}.
  scopeDescriptorForBufferPosition: (bufferPosition) ->
    @tokenizedBuffer.scopeDescriptorForPosition(bufferPosition)

  # Extended: Get the range in buffer coordinates of all tokens surrounding the
  # cursor that match the given scope selector.
  #
  # For example, if you wanted to find the string surrounding the cursor, you
  # could call `editor.bufferRangeForScopeAtCursor(".string.quoted")`.
  #
  # * `scopeSelector` {String} selector. e.g. `'.source.ruby'`
  #
  # Returns a {Range}.
  bufferRangeForScopeAtCursor: (scopeSelector) ->
    @bufferRangeForScopeAtPosition(scopeSelector, @getCursorBufferPosition())

  bufferRangeForScopeAtPosition: (scopeSelector, position) ->
    @tokenizedBuffer.bufferRangeForScopeAtPosition(scopeSelector, position)

  # Extended: Determine if the given row is entirely a comment
  isBufferRowCommented: (bufferRow) ->
    if match = @lineTextForBufferRow(bufferRow).match(/\S/)
      @commentScopeSelector ?= new TextMateScopeSelector('comment.*')
      @commentScopeSelector.matches(@scopeDescriptorForBufferPosition([bufferRow, match.index]).scopes)

  # Get the scope descriptor at the cursor.
  getCursorScope: ->
    @getLastCursor().getScopeDescriptor()

  tokenForBufferPosition: (bufferPosition) ->
    @tokenizedBuffer.tokenForPosition(bufferPosition)

  ###
  Section: Clipboard Operations
  ###

  # Essential: For each selection, copy the selected text.
  copySelectedText: ->
    maintainClipboard = false
    for selection in @getSelectionsOrderedByBufferPosition()
      if selection.isEmpty()
        previousRange = selection.getBufferRange()
        selection.selectLine()
        selection.copy(maintainClipboard, true)
        selection.setBufferRange(previousRange)
      else
        selection.copy(maintainClipboard, false)
      maintainClipboard = true
    return

  # Private: For each selection, only copy highlighted text.
  copyOnlySelectedText: ->
    maintainClipboard = false
    for selection in @getSelectionsOrderedByBufferPosition()
      if not selection.isEmpty()
        selection.copy(maintainClipboard, true)
        maintainClipboard = true
    return

  # Essential: For each selection, cut the selected text.
  cutSelectedText: ->
    maintainClipboard = false
    @mutateSelectedText (selection) ->
      if selection.isEmpty()
        selection.selectLine()
        selection.cut(maintainClipboard, true)
      else
        selection.cut(maintainClipboard, false)
      maintainClipboard = true

  # Essential: For each selection, replace the selected text with the contents of
  # the clipboard.
  #
  # If the clipboard contains the same number of selections as the current
  # editor, each selection will be replaced with the content of the
  # corresponding clipboard selection text.
  #
  # * `options` (optional) See {Selection::insertText}.
  pasteText: (options={}) ->
    {text: clipboardText, metadata} = @clipboard.readWithMetadata()
    return false unless @emitWillInsertTextEvent(clipboardText)

    metadata ?= {}
    options.autoIndent = @shouldAutoIndentOnPaste()

    @mutateSelectedText (selection, index) =>
      if metadata.selections?.length is @getSelections().length
        {text, indentBasis, fullLine} = metadata.selections[index]
      else
        {indentBasis, fullLine} = metadata
        text = clipboardText

      delete options.indentBasis
      {cursor} = selection
      if indentBasis?
        containsNewlines = text.indexOf('\n') isnt -1
        if containsNewlines or not cursor.hasPrecedingCharactersOnLine()
          options.indentBasis ?= indentBasis

      range = null
      if fullLine and selection.isEmpty()
        oldPosition = selection.getBufferRange().start
        selection.setBufferRange([[oldPosition.row, 0], [oldPosition.row, 0]])
        range = selection.insertText(text, options)
        newPosition = oldPosition.translate([1, 0])
        selection.setBufferRange([newPosition, newPosition])
      else
        range = selection.insertText(text, options)

      didInsertEvent = {text, range}
      @emitter.emit 'did-insert-text', didInsertEvent

  # Essential: For each selection, if the selection is empty, cut all characters
  # of the containing screen line following the cursor. Otherwise cut the selected
  # text.
  cutToEndOfLine: ->
    maintainClipboard = false
    @mutateSelectedText (selection) ->
      selection.cutToEndOfLine(maintainClipboard)
      maintainClipboard = true

  # Essential: For each selection, if the selection is empty, cut all characters
  # of the containing buffer line following the cursor. Otherwise cut the
  # selected text.
  cutToEndOfBufferLine: ->
    maintainClipboard = false
    @mutateSelectedText (selection) ->
      selection.cutToEndOfBufferLine(maintainClipboard)
      maintainClipboard = true

  ###
  Section: Folds
  ###

  # Essential: Fold the most recent cursor's row based on its indentation level.
  #
  # The fold will extend from the nearest preceding line with a lower
  # indentation level up to the nearest following row with a lower indentation
  # level.
  foldCurrentRow: ->
    bufferRow = @bufferPositionForScreenPosition(@getCursorScreenPosition()).row
    @foldBufferRow(bufferRow)

  # Essential: Unfold the most recent cursor's row by one level.
  unfoldCurrentRow: ->
    bufferRow = @bufferPositionForScreenPosition(@getCursorScreenPosition()).row
    @unfoldBufferRow(bufferRow)

  # Essential: Fold the given row in buffer coordinates based on its indentation
  # level.
  #
  # If the given row is foldable, the fold will begin there. Otherwise, it will
  # begin at the first foldable row preceding the given row.
  #
  # * `bufferRow` A {Number}.
  foldBufferRow: (bufferRow) ->
    @languageMode.foldBufferRow(bufferRow)

  # Essential: Unfold all folds containing the given row in buffer coordinates.
  #
  # * `bufferRow` A {Number}
  unfoldBufferRow: (bufferRow) ->
    @displayLayer.destroyFoldsIntersectingBufferRange(Range(Point(bufferRow, 0), Point(bufferRow, Infinity)))

  # Extended: For each selection, fold the rows it intersects.
  foldSelectedLines: ->
    selection.fold() for selection in @getSelections()
    return

  # Extended: Fold all foldable lines.
  foldAll: ->
    @languageMode.foldAll()

  # Extended: Unfold all existing folds.
  unfoldAll: ->
    @languageMode.unfoldAll()
    @scrollToCursorPosition()

  # Extended: Fold all foldable lines at the given indent level.
  #
  # * `level` A {Number}.
  foldAllAtIndentLevel: (level) ->
    @languageMode.foldAllAtIndentLevel(level)

  # Extended: Determine whether the given row in buffer coordinates is foldable.
  #
  # A *foldable* row is a row that *starts* a row range that can be folded.
  #
  # * `bufferRow` A {Number}
  #
  # Returns a {Boolean}.
  isFoldableAtBufferRow: (bufferRow) ->
    @tokenizedBuffer.isFoldableAtRow(bufferRow)

  # Extended: Determine whether the given row in screen coordinates is foldable.
  #
  # A *foldable* row is a row that *starts* a row range that can be folded.
  #
  # * `bufferRow` A {Number}
  #
  # Returns a {Boolean}.
  isFoldableAtScreenRow: (screenRow) ->
    @isFoldableAtBufferRow(@bufferRowForScreenRow(screenRow))

  # Extended: Fold the given buffer row if it isn't currently folded, and unfold
  # it otherwise.
  toggleFoldAtBufferRow: (bufferRow) ->
    if @isFoldedAtBufferRow(bufferRow)
      @unfoldBufferRow(bufferRow)
    else
      @foldBufferRow(bufferRow)

  # Extended: Determine whether the most recently added cursor's row is folded.
  #
  # Returns a {Boolean}.
  isFoldedAtCursorRow: ->
    @isFoldedAtScreenRow(@getCursorScreenPosition().row)

  # Extended: Determine whether the given row in buffer coordinates is folded.
  #
  # * `bufferRow` A {Number}
  #
  # Returns a {Boolean}.
  isFoldedAtBufferRow: (bufferRow) ->
    @displayLayer.foldsIntersectingBufferRange(Range(Point(bufferRow, 0), Point(bufferRow, Infinity))).length > 0

  # Extended: Determine whether the given row in screen coordinates is folded.
  #
  # * `screenRow` A {Number}
  #
  # Returns a {Boolean}.
  isFoldedAtScreenRow: (screenRow) ->
    @isFoldedAtBufferRow(@bufferRowForScreenRow(screenRow))

  # Creates a new fold between two row numbers.
  #
  # startRow - The row {Number} to start folding at
  # endRow - The row {Number} to end the fold
  #
  # Returns the new {Fold}.
  foldBufferRowRange: (startRow, endRow) ->
    @foldBufferRange(Range(Point(startRow, Infinity), Point(endRow, Infinity)))

  foldBufferRange: (range) ->
    @displayLayer.foldBufferRange(range)

  # Remove any {Fold}s found that intersect the given buffer range.
  destroyFoldsIntersectingBufferRange: (bufferRange) ->
    @displayLayer.destroyFoldsIntersectingBufferRange(bufferRange)

  ###
  Section: Gutters
  ###

  # Essential: Add a custom {Gutter}.
  #
  # * `options` An {Object} with the following fields:
  #   * `name` (required) A unique {String} to identify this gutter.
  #   * `priority` (optional) A {Number} that determines stacking order between
  #       gutters. Lower priority items are forced closer to the edges of the
  #       window. (default: -100)
  #   * `visible` (optional) {Boolean} specifying whether the gutter is visible
  #       initially after being created. (default: true)
  #
  # Returns the newly-created {Gutter}.
  addGutter: (options) ->
    @gutterContainer.addGutter(options)

  # Essential: Get this editor's gutters.
  #
  # Returns an {Array} of {Gutter}s.
  getGutters: ->
    @gutterContainer.getGutters()

  # Essential: Get the gutter with the given name.
  #
  # Returns a {Gutter}, or `null` if no gutter exists for the given name.
  gutterWithName: (name) ->
    @gutterContainer.gutterWithName(name)

  ###
  Section: Scrolling the TextEditor
  ###

  # Essential: Scroll the editor to reveal the most recently added cursor if it is
  # off-screen.
  #
  # * `options` (optional) {Object}
  #   * `center` Center the editor around the cursor if possible. (default: true)
  scrollToCursorPosition: (options) ->
    @getLastCursor().autoscroll(center: options?.center ? true)

  # Essential: Scrolls the editor to the given buffer position.
  #
  # * `bufferPosition` An object that represents a buffer position. It can be either
  #   an {Object} (`{row, column}`), {Array} (`[row, column]`), or {Point}
  # * `options` (optional) {Object}
  #   * `center` Center the editor around the position if possible. (default: false)
  scrollToBufferPosition: (bufferPosition, options) ->
    @scrollToScreenPosition(@screenPositionForBufferPosition(bufferPosition), options)

  # Essential: Scrolls the editor to the given screen position.
  #
  # * `screenPosition` An object that represents a screen position. It can be either
  #    an {Object} (`{row, column}`), {Array} (`[row, column]`), or {Point}
  # * `options` (optional) {Object}
  #   * `center` Center the editor around the position if possible. (default: false)
  scrollToScreenPosition: (screenPosition, options) ->
    @scrollToScreenRange(new Range(screenPosition, screenPosition), options)

  scrollToTop: ->
    Grim.deprecate("This is now a view method. Call TextEditorElement::scrollToTop instead.")

    @getElement().scrollToTop()

  scrollToBottom: ->
    Grim.deprecate("This is now a view method. Call TextEditorElement::scrollToTop instead.")

    @getElement().scrollToBottom()

  scrollToScreenRange: (screenRange, options = {}) ->
    scrollEvent = {screenRange, options}
    @emitter.emit "did-request-autoscroll", scrollEvent

  getHorizontalScrollbarHeight: ->
    Grim.deprecate("This is now a view method. Call TextEditorElement::getHorizontalScrollbarHeight instead.")

    @getElement().getHorizontalScrollbarHeight()

  getVerticalScrollbarWidth: ->
    Grim.deprecate("This is now a view method. Call TextEditorElement::getVerticalScrollbarWidth instead.")

    @getElement().getVerticalScrollbarWidth()

  pageUp: ->
    @moveUp(@getRowsPerPage())

  pageDown: ->
    @moveDown(@getRowsPerPage())

  selectPageUp: ->
    @selectUp(@getRowsPerPage())

  selectPageDown: ->
    @selectDown(@getRowsPerPage())

  # Returns the number of rows per page
  getRowsPerPage: ->
    Math.max(@rowsPerPage ? 1, 1)

  setRowsPerPage: (@rowsPerPage) ->

  ###
  Section: Config
  ###

  shouldAutoIndent: ->
    @config.get("editor.autoIndent", scope: @getRootScopeDescriptor())

  shouldAutoIndentOnPaste: ->
    @config.get("editor.autoIndentOnPaste", scope: @getRootScopeDescriptor())

  ###
  Section: Event Handlers
  ###

  handleTokenization: ->
    @softTabs = @shouldUseSoftTabs(defaultValue: @softTabs)

  handleGrammarChange: ->
    @unfoldAll()
    @subscribeToTabTypeConfig()
    @emitter.emit 'did-change-grammar', @getGrammar()

  ###
  Section: TextEditor Rendering
  ###

  # Get the Element for the editor.
  getElement: ->
    @editorElement ?= new TextEditorElement().initialize(this, atom, @autoHeight, @scrollPastEnd)

  # Essential: Retrieves the greyed out placeholder of a mini editor.
  #
  # Returns a {String}.
  getPlaceholderText: ->
    @placeholderText

  # Essential: Set the greyed out placeholder of a mini editor. Placeholder text
  # will be displayed when the editor has no content.
  #
  # * `placeholderText` {String} text that is displayed when the editor has no content.
  setPlaceholderText: (placeholderText) ->
    return if @placeholderText is placeholderText
    @placeholderText = placeholderText
    @emitter.emit 'did-change-placeholder-text', @placeholderText

  pixelPositionForBufferPosition: (bufferPosition) ->
    Grim.deprecate("This method is deprecated on the model layer. Use `TextEditorElement::pixelPositionForBufferPosition` instead")
    @getElement().pixelPositionForBufferPosition(bufferPosition)

  pixelPositionForScreenPosition: (screenPosition) ->
    Grim.deprecate("This method is deprecated on the model layer. Use `TextEditorElement::pixelPositionForScreenPosition` instead")
    @getElement().pixelPositionForScreenPosition(screenPosition)

  getVerticalScrollMargin: ->
    maxScrollMargin = Math.floor(((@height / @getLineHeightInPixels()) - 1) / 2)
    Math.min(@verticalScrollMargin, maxScrollMargin)

  setVerticalScrollMargin: (@verticalScrollMargin) -> @verticalScrollMargin

  getHorizontalScrollMargin: -> Math.min(@horizontalScrollMargin, Math.floor(((@width / @getDefaultCharWidth()) - 1) / 2))
  setHorizontalScrollMargin: (@horizontalScrollMargin) -> @horizontalScrollMargin

  getLineHeightInPixels: -> @lineHeightInPixels
  setLineHeightInPixels: (@lineHeightInPixels) -> @lineHeightInPixels

  getKoreanCharWidth: -> @koreanCharWidth
  getHalfWidthCharWidth: -> @halfWidthCharWidth
  getDoubleWidthCharWidth: -> @doubleWidthCharWidth
  getDefaultCharWidth: -> @defaultCharWidth

  ratioForCharacter: (character) ->
    if isKoreanCharacter(character)
      @getKoreanCharWidth() / @getDefaultCharWidth()
    else if isHalfWidthCharacter(character)
      @getHalfWidthCharWidth() / @getDefaultCharWidth()
    else if isDoubleWidthCharacter(character)
      @getDoubleWidthCharWidth() / @getDefaultCharWidth()
    else
      1

  setDefaultCharWidth: (defaultCharWidth, doubleWidthCharWidth, halfWidthCharWidth, koreanCharWidth) ->
    doubleWidthCharWidth ?= defaultCharWidth
    halfWidthCharWidth ?= defaultCharWidth
    koreanCharWidth ?= defaultCharWidth
    if defaultCharWidth isnt @defaultCharWidth or doubleWidthCharWidth isnt @doubleWidthCharWidth and halfWidthCharWidth isnt @halfWidthCharWidth and koreanCharWidth isnt @koreanCharWidth
      @defaultCharWidth = defaultCharWidth
      @doubleWidthCharWidth = doubleWidthCharWidth
      @halfWidthCharWidth = halfWidthCharWidth
      @koreanCharWidth = koreanCharWidth
      @resetDisplayLayer() if @isSoftWrapped() and @getEditorWidthInChars()?
    defaultCharWidth

  setHeight: (height, reentrant=false) ->
    if reentrant
      @height = height
    else
      Grim.deprecate("This is now a view method. Call TextEditorElement::setHeight instead.")
      @getElement().setHeight(height)

  getHeight: ->
    Grim.deprecate("This is now a view method. Call TextEditorElement::getHeight instead.")
    @height

  setWidth: (width, reentrant=false) ->
    if reentrant
      oldWidth = @width
      @width = width
      @resetDisplayLayer() if width isnt oldWidth and @isSoftWrapped()
      @width
    else
      Grim.deprecate("This is now a view method. Call TextEditorElement::setWidth instead.")
      @getElement().setWidth(width)

  getWidth: ->
    Grim.deprecate("This is now a view method. Call TextEditorElement::getWidth instead.")
    @width

  # Experimental: Scroll the editor such that the given screen row is at the
  # top of the visible area.
  setFirstVisibleScreenRow: (screenRow, fromView) ->
    unless fromView
      maxScreenRow = @getScreenLineCount() - 1
      unless @config.get('editor.scrollPastEnd') and @scrollPastEnd
        if @height? and @lineHeightInPixels?
          maxScreenRow -= Math.floor(@height / @lineHeightInPixels)
      screenRow = Math.max(Math.min(screenRow, maxScreenRow), 0)

    unless screenRow is @firstVisibleScreenRow
      @firstVisibleScreenRow = screenRow
      @emitter.emit 'did-change-first-visible-screen-row', screenRow unless fromView

  getFirstVisibleScreenRow: -> @firstVisibleScreenRow

  getLastVisibleScreenRow: ->
    if @height? and @lineHeightInPixels?
      Math.min(@firstVisibleScreenRow + Math.floor(@height / @lineHeightInPixels), @getScreenLineCount() - 1)
    else
      null

  getVisibleRowRange: ->
    if lastVisibleScreenRow = @getLastVisibleScreenRow()
      [@firstVisibleScreenRow, lastVisibleScreenRow]
    else
      null

  setFirstVisibleScreenColumn: (@firstVisibleScreenColumn) ->
  getFirstVisibleScreenColumn: -> @firstVisibleScreenColumn

  getScrollTop: ->
    Grim.deprecate("This is now a view method. Call TextEditorElement::getScrollTop instead.")

    @getElement().getScrollTop()

  setScrollTop: (scrollTop) ->
    Grim.deprecate("This is now a view method. Call TextEditorElement::setScrollTop instead.")

    @getElement().setScrollTop(scrollTop)

  getScrollBottom: ->
    Grim.deprecate("This is now a view method. Call TextEditorElement::getScrollBottom instead.")

    @getElement().getScrollBottom()

  setScrollBottom: (scrollBottom) ->
    Grim.deprecate("This is now a view method. Call TextEditorElement::setScrollBottom instead.")

    @getElement().setScrollBottom(scrollBottom)

  getScrollLeft: ->
    Grim.deprecate("This is now a view method. Call TextEditorElement::getScrollLeft instead.")

    @getElement().getScrollLeft()

  setScrollLeft: (scrollLeft) ->
    Grim.deprecate("This is now a view method. Call TextEditorElement::setScrollLeft instead.")

    @getElement().setScrollLeft(scrollLeft)

  getScrollRight: ->
    Grim.deprecate("This is now a view method. Call TextEditorElement::getScrollRight instead.")

    @getElement().getScrollRight()

  setScrollRight: (scrollRight) ->
    Grim.deprecate("This is now a view method. Call TextEditorElement::setScrollRight instead.")

    @getElement().setScrollRight(scrollRight)

  getScrollHeight: ->
    Grim.deprecate("This is now a view method. Call TextEditorElement::getScrollHeight instead.")

    @getElement().getScrollHeight()

  getScrollWidth: ->
    Grim.deprecate("This is now a view method. Call TextEditorElement::getScrollWidth instead.")

    @getElement().getScrollWidth()

  getMaxScrollTop: ->
    Grim.deprecate("This is now a view method. Call TextEditorElement::getMaxScrollTop instead.")

    @getElement().getMaxScrollTop()

  intersectsVisibleRowRange: (startRow, endRow) ->
    Grim.deprecate("This is now a view method. Call TextEditorElement::intersectsVisibleRowRange instead.")

    @getElement().intersectsVisibleRowRange(startRow, endRow)

  selectionIntersectsVisibleRowRange: (selection) ->
    Grim.deprecate("This is now a view method. Call TextEditorElement::selectionIntersectsVisibleRowRange instead.")

    @getElement().selectionIntersectsVisibleRowRange(selection)

  screenPositionForPixelPosition: (pixelPosition) ->
    Grim.deprecate("This is now a view method. Call TextEditorElement::screenPositionForPixelPosition instead.")

    @getElement().screenPositionForPixelPosition(pixelPosition)

  pixelRectForScreenRange: (screenRange) ->
    Grim.deprecate("This is now a view method. Call TextEditorElement::pixelRectForScreenRange instead.")

    @getElement().pixelRectForScreenRange(screenRange)

  ###
  Section: Utility
  ###

  inspect: ->
    "<TextEditor #{@id}>"

  emitWillInsertTextEvent: (text) ->
    result = true
    cancel = -> result = false
    willInsertEvent = {cancel, text}
    @emitter.emit 'will-insert-text', willInsertEvent
    result

  ###
  Section: Language Mode Delegated Methods
  ###

  suggestedIndentForBufferRow: (bufferRow, options) -> @languageMode.suggestedIndentForBufferRow(bufferRow, options)

  autoIndentBufferRow: (bufferRow, options) -> @languageMode.autoIndentBufferRow(bufferRow, options)

  autoIndentBufferRows: (startRow, endRow) -> @languageMode.autoIndentBufferRows(startRow, endRow)

  autoDecreaseIndentForBufferRow: (bufferRow) -> @languageMode.autoDecreaseIndentForBufferRow(bufferRow)

  toggleLineCommentForBufferRow: (row) -> @languageMode.toggleLineCommentsForBufferRow(row)

  toggleLineCommentsForBufferRows: (start, end) -> @languageMode.toggleLineCommentsForBufferRows(start, end)<|MERGE_RESOLUTION|>--- conflicted
+++ resolved
@@ -120,19 +120,11 @@
     super
 
     {
-<<<<<<< HEAD
       @softTabs, @firstVisibleScreenRow, @firstVisibleScreenColumn, initialLine, initialColumn, @tabLength,
       @softWrapped, @decorationManager, @selectionsMarkerLayer, @buffer, suppressCursorCreation,
-      @mini, @placeholderText, lineNumberGutterVisible, @largeFileMode, @config,
-      @packageManager, @clipboard, @viewRegistry, @grammarRegistry,
-      @project, @assert, @applicationDelegate, grammar, @showInvisibles, @autoHeight, @scrollPastEnd,
-      @editorWidthInChars, @tokenizedBuffer, @ignoreInvisibles, @displayLayer
-=======
-      @softTabs, @firstVisibleScreenRow, @firstVisibleScreenColumn, initialLine, initialColumn, tabLength,
-      softWrapped, @displayBuffer, @selectionsMarkerLayer, buffer, suppressCursorCreation,
-      @mini, @placeholderText, lineNumberGutterVisible, largeFileMode, @config, @clipboard, @grammarRegistry,
-      @assert, grammar, showInvisibles, @autoHeight, @scrollPastEnd
->>>>>>> 3b204d40
+      @mini, @placeholderText, lineNumberGutterVisible, @largeFileMode, @config, @clipboard, @grammarRegistry,
+      @assert, @applicationDelegate, grammar, @showInvisibles, @autoHeight, @scrollPastEnd, @editorWidthInChars,
+      @tokenizedBuffer, @ignoreInvisibles, @displayLayer
     } = params
 
     throw new Error("Must pass a config parameter when constructing TextEditors") unless @config?
@@ -153,17 +145,9 @@
 
     @showInvisibles ?= true
 
-<<<<<<< HEAD
     @buffer ?= new TextBuffer
     @tokenizedBuffer ?= new TokenizedBuffer({
-      @tabLength, @buffer, @largeFileMode, @config,
-      @grammarRegistry, @packageManager, @assert
-=======
-    buffer ?= new TextBuffer
-    @displayBuffer ?= new DisplayBuffer({
-      buffer, tabLength, softWrapped, ignoreInvisibles: @mini or not showInvisibles, largeFileMode,
-      @config, @assert, @grammarRegistry
->>>>>>> 3b204d40
+      @tabLength, @buffer, @largeFileMode, @config, @grammarRegistry, @assert
     })
     @displayLayer ?= @buffer.addDisplayLayer()
     @displayLayer.setTextDecorationLayer(@tokenizedBuffer)
@@ -592,18 +576,10 @@
     selectionsMarkerLayer = displayLayer.getMarkerLayer(@buffer.getMarkerLayer(@selectionsMarkerLayer.id).copy().id)
     softTabs = @getSoftTabs()
     newEditor = new TextEditor({
-<<<<<<< HEAD
       @buffer, selectionsMarkerLayer, @tabLength, softTabs,
-      suppressCursorCreation: true, @config, @packageManager,
-      @firstVisibleScreenRow, @firstVisibleScreenColumn,
-      @clipboard, @viewRegistry, @grammarRegistry, @project, @assert, @applicationDelegate,
-      displayLayer
-=======
-      @buffer, displayBuffer, selectionsMarkerLayer, @tabLength, softTabs,
       suppressCursorCreation: true, @config,
       @firstVisibleScreenRow, @firstVisibleScreenColumn,
-      @clipboard, @grammarRegistry, @assert
->>>>>>> 3b204d40
+      @clipboard, @grammarRegistry, @assert, displayLayer
     })
     newEditor
 
