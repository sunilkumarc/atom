{
  "name": "atom",
  "productName": "Atom",
  "version": "0.120.0",
  "description": "A hackable text editor for the 21st Century.",
  "main": "./src/browser/main.js",
  "repository": {
    "type": "git",
    "url": "https://github.com/atom/atom.git"
  },
  "bugs": {
    "url": "https://github.com/atom/atom/issues"
  },
  "licenses": [
    {
      "type": "MIT",
      "url": "http://github.com/atom/atom/raw/master/LICENSE.md"
    }
  ],
  "atomShellVersion": "0.14.2",
  "dependencies": {
    "async": "0.2.6",
    "atom-keymap": "^1.0.0",
    "bootstrap": "git+https://github.com/atom/bootstrap.git#6af81906189f1747fd6c93479e3d998ebe041372",
    "clear-cut": "0.4.0",
    "coffee-script": "1.7.0",
    "coffeestack": "0.7.0",
    "delegato": "^1",
    "emissary": "^1.2.1",
    "first-mate": "^2.0.1",
    "fs-plus": "^2.2.4",
    "fstream": "0.1.24",
    "fuzzaldrin": "^1.1",
    "git-utils": "^2.1",
    "grim": "0.11.0",
    "guid": "0.0.10",
    "jasmine-tagged": "^1.1.2",
    "less-cache": "0.13.0",
    "mixto": "^1",
    "mkdirp": "0.3.5",
    "nslog": "^1.0.0",
    "oniguruma": "^3.0.0",
    "optimist": "0.4.0",
    "pathwatcher": "^2.0.3",
    "property-accessors": "^1",
    "q": "^1.0.1",
    "random-words": "0.0.1",
    "react-atom-fork": "^0.10.0",
    "reactionary-atom-fork": "^0.9.0",
    "runas": "1.0.0",
    "scandal": "1.0.0",
    "scoped-property-store": "^0.9.0",
    "scrollbar-style": "^1.0.0",
    "season": "^1.0.2",
    "semver": "1.1.4",
    "serializable": "^1",
    "space-pen": "3.2.0",
    "temp": "0.7.0",
    "text-buffer": "^3.0.0",
    "theorist": "^1",
    "underscore-plus": "^1.5.1",
    "vm-compatibility-layer": "0.1.0"
  },
  "packageDependencies": {
    "atom-dark-syntax": "0.19.0",
    "atom-dark-ui": "0.32.0",
    "atom-light-syntax": "0.20.0",
    "atom-light-ui": "0.28.0",
    "base16-tomorrow-dark-theme": "0.20.0",
    "base16-tomorrow-light-theme": "0.3.0",
    "solarized-dark-syntax": "0.21.0",
    "solarized-light-syntax": "0.11.0",
    "archive-view": "1.0.0",
    "autocomplete": "0.28.0",
    "autoflow": "0.17.0",
    "autosave": "0.14.0",
    "background-tips": "0.15.0",
    "bookmarks": "0.27.0",
    "bracket-matcher": "1.0.0",
    "command-palette": "0.24.0",
    "deprecation-cop": "0.7.0",
    "dev-live-reload": "1.0.0",
    "exception-reporting": "0.18.0",
    "feedback": "0.33.0",
    "find-and-replace": "0.127.0",
    "fuzzy-finder": "0.57.0",
    "git-diff": "0.37.0",
    "go-to-line": "0.23.0",
    "grammar-selector": "0.27.0",
    "image-view": "0.36.0",
    "keybinding-resolver": "0.18.0",
    "link": "1.0.0",
    "markdown-preview": "1.0.0",
    "metrics": "0.33.0",
    "open-on-github": "0.29.0",
    "package-generator": "0.31.0",
    "release-notes": "0.36.0",
    "settings-view": "0.135.0",
    "snippets": "1.1.0",
    "spell-check": "1.0.0",
    "status-bar": "0.41.0",
    "styleguide": "0.29.0",
<<<<<<< HEAD
    "symbols-view": "1.0.0",
=======
    "symbols-view": "0.61.0",
>>>>>>> 32045a3f
    "tabs": "0.47.0",
    "timecop": "0.22.0",
    "tree-view": "1.1.0",
    "update-package-dependencies": "0.6.0",
    "welcome": "0.17.0",
    "whitespace": "0.25.0",
    "wrap-guide": "0.21.0",

    "language-c": "0.26.0",
    "language-coffee-script": "0.27.0",
    "language-css": "0.17.0",
    "language-gfm": "0.43.0",
    "language-git": "0.9.0",
    "language-go": "0.15.0",
    "language-html": "0.22.0",
    "language-hyperlink": "0.10.0",
    "language-java": "0.11.0",
    "language-javascript": "0.37.0",
    "language-json": "0.8.0",
    "language-less": "0.13.0",
    "language-make": "0.10.0",
    "language-objective-c": "0.11.0",
    "language-perl": "0.9.0",
    "language-php": "0.15.0",
    "language-property-list": "0.7.0",
    "language-python": "0.18.0",
    "language-ruby": "0.33.0",
    "language-ruby-on-rails": "0.15.0",
    "language-sass": "0.14.0",
    "language-shellscript": "0.8.0",
    "language-source": "0.7.0",
    "language-sql": "0.9.0",
    "language-text": "0.6.0",
    "language-todo": "0.10.0",
    "language-toml": "0.12.0",
    "language-xml": "0.15.0",
    "language-yaml": "0.13.0"
  },
  "private": true,
  "scripts": {
    "preinstall": "node -e 'process.exit(0)'",
    "test": "node script/test"
  }
}<|MERGE_RESOLUTION|>--- conflicted
+++ resolved
@@ -100,11 +100,7 @@
     "spell-check": "1.0.0",
     "status-bar": "0.41.0",
     "styleguide": "0.29.0",
-<<<<<<< HEAD
     "symbols-view": "1.0.0",
-=======
-    "symbols-view": "0.61.0",
->>>>>>> 32045a3f
     "tabs": "0.47.0",
     "timecop": "0.22.0",
     "tree-view": "1.1.0",
