{
  "name": "atom",
  "productName": "Atom",
  "version": "1.5.0-dev",
  "description": "A hackable text editor for the 21st Century.",
  "main": "./src/browser/main.js",
  "repository": {
    "type": "git",
    "url": "https://github.com/atom/atom.git"
  },
  "bugs": {
    "url": "https://github.com/atom/atom/issues"
  },
  "license": "MIT",
  "electronVersion": "0.34.5",
  "dependencies": {
    "async": "0.2.6",
    "atom-keymap": "^6.2.0",
    "babel-core": "^5.8.21",
    "bootstrap": "^3.3.4",
    "cached-run-in-this-context": "0.4.1",
    "clear-cut": "^2.0.1",
    "coffee-script": "1.8.0",
    "color": "^0.7.3",
    "event-kit": "^1.5.0",
    "find-parent-dir": "^0.3.0",
    "first-mate": "^5.1.1",
    "fs-plus": "^2.8.0",
    "fstream": "0.1.24",
    "fuzzaldrin": "^2.1",
    "git-utils": "^4.1.0",
    "grim": "1.5.0",
    "jasmine-json": "~0.0",
    "jasmine-tagged": "^1.1.4",
    "jquery": "2.1.4",
    "key-path-helpers": "^0.4.0",
    "less-cache": "0.22",
    "marked": "^0.3.4",
    "normalize-package-data": "^2.0.0",
    "nslog": "^3",
    "oniguruma": "^5",
    "pathwatcher": "~6.2",
    "property-accessors": "^1.1.3",
    "random-words": "0.0.1",
    "resolve": "^1.1.6",
    "runas": "^3.1",
    "scandal": "^2.2",
    "scoped-property-store": "^0.17.0",
    "scrollbar-style": "^3.2",
    "season": "^5.3",
    "semver": "^4.3.3",
    "service-hub": "^0.7.0",
    "source-map-support": "^0.3.2",
    "temp": "0.8.1",
    "text-buffer": "8.1.4",
    "typescript-simple": "1.0.0",
    "underscore-plus": "^1.6.6",
    "yargs": "^3.23.0"
  },
  "packageDependencies": {
    "atom-dark-syntax": "0.27.0",
    "atom-dark-ui": "0.51.0",
    "atom-light-syntax": "0.28.0",
    "atom-light-ui": "0.43.0",
    "base16-tomorrow-dark-theme": "1.1.0",
    "base16-tomorrow-light-theme": "1.1.1",
    "one-dark-ui": "1.1.9",
    "one-light-ui": "1.1.9",
    "one-dark-syntax": "1.1.2",
    "one-light-syntax": "1.1.2",
    "solarized-dark-syntax": "0.39.0",
    "solarized-light-syntax": "0.23.0",
    "about": "1.1.0",
    "archive-view": "0.61.0",
    "autocomplete-atom-api": "0.9.2",
    "autocomplete-css": "0.11.0",
    "autocomplete-html": "0.7.2",
    "autocomplete-plus": "2.25.0",
    "autocomplete-snippets": "1.9.0",
    "autoflow": "0.26.0",
    "autosave": "0.23.0",
    "background-tips": "0.26.0",
    "bookmarks": "0.38.0",
    "bracket-matcher": "0.79.0",
    "command-palette": "0.38.0",
    "deprecation-cop": "0.54.0",
    "dev-live-reload": "0.47.0",
    "encoding-selector": "0.21.0",
    "exception-reporting": "0.37.0",
    "find-and-replace": "0.195.0",
    "fuzzy-finder": "0.94.0",
    "git-diff": "0.57.0",
    "go-to-line": "0.30.0",
    "grammar-selector": "0.48.0",
    "image-view": "0.56.0",
    "incompatible-packages": "0.25.0",
    "keybinding-resolver": "0.33.0",
    "line-ending-selector": "0.3.0",
    "link": "0.31.0",
    "markdown-preview": "0.157.1",
    "metrics": "0.53.1",
    "notifications": "0.62.1",
    "open-on-github": "0.40.0",
    "package-generator": "0.41.0",
    "release-notes": "0.53.0",
    "settings-view": "0.232.3",
    "snippets": "1.0.1",
    "spell-check": "0.65.0",
    "status-bar": "0.80.0",
    "styleguide": "0.45.0",
    "symbols-view": "0.110.1",
    "tabs": "0.88.0",
    "timecop": "0.33.0",
    "tree-view": "0.198.1",
    "update-package-dependencies": "0.10.0",
    "welcome": "0.33.0",
    "whitespace": "0.32.1",
    "wrap-guide": "0.38.1",
    "language-c": "0.51.1",
    "language-clojure": "0.19.1",
    "language-coffee-script": "0.46.0",
    "language-csharp": "0.11.0",
    "language-css": "0.36.0",
    "language-gfm": "0.82.0",
    "language-git": "0.11.0",
<<<<<<< HEAD
    "language-go": "0.41.0",
    "language-html": "0.44.0",
=======
    "language-go": "0.42.0",
    "language-html": "0.43.1",
>>>>>>> 2c4df2d6
    "language-hyperlink": "0.16.0",
    "language-java": "0.17.0",
    "language-javascript": "0.105.0",
    "language-json": "0.17.3",
    "language-less": "0.29.0",
    "language-make": "0.21.0",
    "language-mustache": "0.13.0",
    "language-objective-c": "0.15.1",
    "language-perl": "0.32.0",
    "language-php": "0.36.0",
    "language-property-list": "0.8.0",
    "language-python": "0.43.0",
    "language-ruby": "0.68.0",
    "language-ruby-on-rails": "0.25.0",
    "language-sass": "0.45.0",
    "language-shellscript": "0.21.0",
    "language-source": "0.9.0",
    "language-sql": "0.20.0",
    "language-text": "0.7.0",
    "language-todo": "0.27.0",
    "language-toml": "0.18.0",
    "language-xml": "0.34.2",
    "language-yaml": "0.25.0"
  },
  "private": true,
  "scripts": {
    "preinstall": "node -e 'process.exit(0)'",
    "test": "node script/test"
  }
}<|MERGE_RESOLUTION|>--- conflicted
+++ resolved
@@ -123,13 +123,8 @@
     "language-css": "0.36.0",
     "language-gfm": "0.82.0",
     "language-git": "0.11.0",
-<<<<<<< HEAD
-    "language-go": "0.41.0",
+    "language-go": "0.42.0",
     "language-html": "0.44.0",
-=======
-    "language-go": "0.42.0",
-    "language-html": "0.43.1",
->>>>>>> 2c4df2d6
     "language-hyperlink": "0.16.0",
     "language-java": "0.17.0",
     "language-javascript": "0.105.0",
