--- conflicted
+++ resolved
@@ -262,12 +262,7 @@
   ciTasks.push('publish-build') unless process.env.TRAVIS
   grunt.registerTask('ci', ciTasks)
 
-<<<<<<< HEAD
-  defaultTasks = ['download-atom-shell', 'build', 'set-version', 'generate-asar']
-  defaultTasks.push 'install' unless process.platform is 'linux'
-=======
   defaultTasks = ['download-electron', 'download-electron-chromedriver', 'build', 'set-version', 'generate-asar']
   unless process.platform is 'linux' or grunt.option('no-install')
     defaultTasks.push 'install'
->>>>>>> fbeee469
   grunt.registerTask('default', defaultTasks)